--- conflicted
+++ resolved
@@ -21,14 +21,8 @@
 from db import get_WISE30sec_data
 from numpy.linalg import cholesky
 from osgeo import ogr
-<<<<<<< HEAD
 from rosetta import SoilData, rosetta
-from scipy.interpolate import UnivariateSpline
-from scipy.sparse import issparse
-from scipy.stats import entropy, norm
 from services import sda_return
-from shapely.geometry import LinearRing, Point
-=======
 from pyproj import Proj, Transformer
 from scipy.interpolate import UnivariateSpline
 from scipy.sparse import issparse
@@ -37,7 +31,6 @@
 from shapely.geometry import LinearRing, Point, box
 import shapely.ops as ops
 from skimage import color
->>>>>>> 44313bc0
 from sklearn.impute import SimpleImputer
 from sklearn.metrics import pairwise
 from sklearn.utils import validation
