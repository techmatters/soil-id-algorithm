--- conflicted
+++ resolved
@@ -32,14 +32,9 @@
 from .services import get_soil_series_data, get_soilweb_data, sda_return, get_elev_data
 from .soil_sim import soil_sim
 from .utils import (
-    adjust_depth_interval,
     aggregate_data,
-<<<<<<< HEAD
-    compute_site_similarity,
     create_new_layer,
     create_new_layer_osd,
-=======
->>>>>>> 9ddaf917
     drop_cokey_horz,
     extract_mucompdata_STATSGO,
     extract_muhorzdata_STATSGO,
@@ -2232,74 +2227,4 @@
         "soilRank": Rank,
     }
 
-<<<<<<< HEAD
-    return output_data
-=======
-    return output_data
-
-
-# Helper function to update dataframes based on depth conditions
-def update_intpl_data(
-    df, col_names, values, very_bottom, OSD_depth_add, OSD_depth_remove, OSD_max_bottom_int
-):
-    if OSD_depth_add:
-        layer_add = very_bottom - OSD_max_bottom_int
-        pd_add = pd.DataFrame([values] * layer_add, columns=col_names)
-        df = pd.concat([df.loc[: OSD_max_bottom_int - 1], pd_add], axis=0).reset_index(drop=True)
-    elif OSD_depth_remove:
-        df = df.loc[:very_bottom].reset_index(drop=True)
-    return df
-
-
-# Creates a new soil horizon layer row in the soil horizon table
-def create_new_layer(row, hzdept, hzdepb):
-    return pd.DataFrame(
-        {
-            "cokey": row["cokey"],
-            "hzdept_r": hzdepb,
-            "hzdepb_r": hzdept,
-            "chkey": row["chkey"],
-            "hzname": None,
-            "sandtotal_r": np.nan,
-            "silttotal_r": np.nan,
-            "claytotal_r": np.nan,
-            "total_frag_volume": np.nan,
-            "CEC": np.nan,
-            "pH": np.nan,
-            "EC": np.nan,
-            "lep_r": np.nan,
-            "comppct_r": row["comppct_r"],
-            "compname": row["compname"],
-            "slope_r": np.nan,
-            "texture": None,
-        },
-        index=[0],
-    )
-
-
-# Creates a new row entry in the OSD (Official Series Description) soil horizon table
-def create_new_layer_osd(row, top, bottom):
-    """Create a new layer with specified top and bottom depths."""
-    new_row = row.copy()
-    new_row["top"] = top
-    new_row["bottom"] = bottom
-    for col in [
-        "hzname",
-        "texture_class",
-        "cf_class",
-        "matrix_dry_color_hue",
-        "matrix_dry_color_value",
-        "matrix_dry_color_chroma",
-    ]:
-        new_row[col] = None
-    for col in [
-        "srgb_r",
-        "srgb_g",
-        "srgb_b",
-        "total_frag_volume",
-        "claytotal_r",
-        "sandtotal_r",
-    ]:
-        new_row[col] = np.nan
-    return new_row
->>>>>>> 9ddaf917
+    return output_data