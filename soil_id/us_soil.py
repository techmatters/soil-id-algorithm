# Standard libraries
import collections
import io
import json
import re
import urllib

# Third-party libraries
import numpy as np
import pandas as pd
import requests
<<<<<<< HEAD
from composition_stats import ilr, ilr_inv

# Flask
# from flask import current_app
from pandas import json_normalize
from scipy.stats import spearmanr
=======
import shapely
from composition_stats import ilr, ilr_inv

# Flask
from flask import current_app
from pandas import json_normalize
from scipy.stats import spearmanr
from shapely.geometry import Point
>>>>>>> 159fee22

# Import local fucntions
from utils import (  # slice_and_aggregate_soil_data,
    acomp,
    aggregate_data,
    calculate_vwc_awc,
    compute_site_similarity,
    drop_cokey_horz,
    extract_mucompdata_STATSGO,
    extract_muhorzdata_STATSGO,
    fill_missing_comppct_r,
    getCF_class,
    getCF_fromClass,
    getClay,
    getOSDCF,
    getProfile,
    getProfileLAB,
    getSand,
    getTexture,
    gower_distances,
    infill_soil_data,
    information_gain,
    lab2munsell,
    load_model_output,
    munsell2rgb,
    process_data_with_rosetta,
    process_distance_scores,
    process_horz_data,
    process_site_data,
    remove_organic_layer,
    save_model_output,
    save_rank_output,
    sda_return,
    simulate_correlated_triangular,
    slice_and_aggregate_soil_data_old,
)

# entry points
# getSoilLocationBasedGlobal
# getSoilLocationBasedUS
# rankPredictionUS
# rankPredictionGlobal
# getSoilGridsGlobal

# when a site is created, call getSoilLocationBasedUS/getSoilLocationBasedGlobal.
# when a site is created, call getSoilGridsGlobal
# after user has collected data, call rankPredictionUS/rankPredictionGlobal.


############################################################################################
#                                   getSoilLocationBasedUS                                 #
############################################################################################
def getSoilLocationBasedUS(lon, lat, plot_id):
    # Load in LAB to Munsell conversion look-up table
    color_ref = pd.read_csv("Data/LandPKS_munsell_rgb_lab.csv")
    LAB_ref = color_ref[["L", "A", "B"]]
    munsell_ref = color_ref[["hue", "value", "chroma"]]

    # Load in SSURGO data from SoilWeb
    # current production API
    # soilweb base url "https://casoilresource.lawr.ucdavis.edu/api/landPKS.php"

    # testing API
    params = urllib.parse.urlencode([("q", "spn"), ("lon", lon), ("lat", lat), ("r", 1000)])
    soilweb_url = f"https://soilmap2-1.lawr.ucdavis.edu/dylan/soilweb/api/landPKS.php?{params}"
    try:
        response = requests.get(soilweb_url, timeout=8)
        out = response.json()
    except requests.RequestException as e:
        print(f"Error fetching data from SoilWeb: {e}")
        out = {
            "ESD": False,
            "OSD_morph": False,
            "OSD_narrative": False,
            "hz": False,
            "spn": False,
        }

    OSD_compkind = ["Series", "Variant", "Family", "Taxadjunct"]
    # Check if point is in a NOTCOM area, and if so then infill with STATSGO from NRCS SDA
    if not out["spn"]:
        # Extract STATSGO data at point
        mucompdata_pd = extract_mucompdata_STATSGO(lon, lat)
        mucompdata_pd = process_site_data(mucompdata_pd)
        if mucompdata_pd.empty:
            return "Soil ID not available in this area"
        else:
            data_source = "STATSGO"
    else:
        mucompdata_pd = pd.json_normalize(out["spn"])
        mucompdata_pd = process_site_data(mucompdata_pd)

        # For SSURGO, filter out data for distances over 1000m
        mucompdata_pd = mucompdata_pd[mucompdata_pd["distance"] <= 1000]

        if mucompdata_pd.empty:
            # Extract STATSGO data at point
            mucompdata_pd = extract_mucompdata_STATSGO(lon, lat)
            mucompdata_pd = process_site_data(mucompdata_pd)
            if mucompdata_pd.empty:
                return "Soil ID not available in this area"
            else:
                data_source = "STATSGO"
        else:
            data_source = "SSURGO"
    # Set the Exponential Decay Coefficient based on data source
    if data_source == "STATSGO":
        ExpCoeff = -0.0002772
    elif data_source == "SSURGO":
        ExpCoeff = -0.008

    # Process and fill missing or zero values in the 'comppct_r' column.
    mucompdata_pd = fill_missing_comppct_r(mucompdata_pd)

    # --------------------------------------------------------------------
    # Location based calculation
    # --------------------------------------------------------------------
    # Process distance scores and perform group-wise aggregations.
    mucompdata_pd = process_distance_scores(mucompdata_pd, ExpCoeff)

    if mucompdata_pd.empty:
        return "Soil ID not available in this area"
    # Add the data source column
    mucompdata_pd["data_source"] = data_source

    # Get cokeys of components where compkind is in OSD_compkind
    cokey_series = mucompdata_pd[mucompdata_pd["compkind"].isin(OSD_compkind)]["cokey"].tolist()

    # Get component key list
    comp_key = mucompdata_pd["cokey"].tolist()

    # ------------------------------------------------------------------------
    # Extracts horizon data
    # ------------------------------------------------------------------------
    if data_source == "SSURGO":
        # Convert JSON data to DataFrame
        muhorzdata_pd = pd.json_normalize(out["hz"])
        muhorzdata_pd = process_horz_data(muhorzdata_pd)

        # Filter rows based on component keys
        muhorzdata_pd = muhorzdata_pd.loc[muhorzdata_pd["cokey"].isin(comp_key)]

        # If dataset is empty and none of the components are Series, switch to STATSGO
        # and rerun site data extraction
        if (
            muhorzdata_pd[["hzdept_r", "hzdepb_r"]].isnull().all().all()
            and not mucompdata_pd["compkind"].isin(OSD_compkind).any()
        ):
            # STATSGO Component Data Processing
            mucompdata_pd = extract_mucompdata_STATSGO(lon, lat)

            # Process the mucompdata results
            if mucompdata_pd is None:
                return "Soil ID not available in this area"
            else:
                data_source = "STATSGO"
                ExpCoeff = -0.0002772  # Expotential decay coefficient: 0.25 @ ~5km

                # Process and fill missing or zero values in the 'comppct_r' column.
                mucompdata_pd = fill_missing_comppct_r(mucompdata_pd)

                # --------------------------------------------------------------------
                # Location based calculation
                # --------------------------------------------------------------------
                # Process distance scores and perform group-wise aggregations.
                mucompdata_pd = process_distance_scores(mucompdata_pd, ExpCoeff)

                if mucompdata_pd.empty:
                    return "Soil ID not available in this area"
                # Add the data source column
                mucompdata_pd["data_source"] = data_source

                # Get cokeys of components where compkind is in OSD_compkind
                cokey_series = mucompdata_pd[mucompdata_pd["compkind"].isin(OSD_compkind)][
                    "cokey"
                ].tolist()

                # -----------------------------------------------------------------------------------------------------------
                # STATSGO Horizon Data Query
                muhorzdata_pd = extract_muhorzdata_STATSGO(mucompdata_pd)
                muhorzdata_pd = process_horz_data(muhorzdata_pd)
    elif data_source == "STATSGO":
        # STATSGO Horizon Data Query
        muhorzdata_pd = extract_muhorzdata_STATSGO(mucompdata_pd)
        muhorzdata_pd = process_horz_data(muhorzdata_pd)
    # Merge muhorzdata_pd with selected columns from mucompdata_pd
    muhorzdata_pd = pd.merge(
        muhorzdata_pd,
        mucompdata_pd[["cokey", "comppct_r", "compname", "distance_score", "slope_r"]],
        on="cokey",
        how="left",
    )

    # Filter out components with missing horizon depth data that aren't either
    # a Series, Variant, or Family
    filter_condition = muhorzdata_pd["cokey"].isin(cokey_series) | (
        pd.notnull(muhorzdata_pd["hzdept_r"]) & pd.notnull(muhorzdata_pd["hzdepb_r"])
    )
    muhorzdata_pd = muhorzdata_pd[filter_condition]

    # Drop duplicates and reset index
    muhorzdata_pd = muhorzdata_pd.drop_duplicates().reset_index(drop=True)

    # Check for duplicate component instances
    hz_drop = drop_cokey_horz(muhorzdata_pd)
    if hz_drop is not None:
        muhorzdata_pd = muhorzdata_pd[~muhorzdata_pd.cokey.isin(hz_drop)]

    muhorzdata_pd.reset_index(drop=True, inplace=True)

    # Extract unique cokeys
    comp_key = muhorzdata_pd["cokey"].unique().tolist()

    # Subset mucompdata_pd using the updated comp_key
    mucompdata_pd = mucompdata_pd[mucompdata_pd["cokey"].isin(comp_key)]

    # Sort mucompdata_pd based on 'distance_score' and 'distance'
    mucompdata_pd.sort_values(["distance_score", "distance"], ascending=[False, True], inplace=True)
    mucompdata_pd.reset_index(drop=True, inplace=True)

    # Create a new column "compname_grp" that duplicates the "compname" column
    mucompdata_pd["compname_grp"] = mucompdata_pd["compname"]

    # Update comp_key with the unique cokeys from the sorted mucompdata_pd
    comp_key = mucompdata_pd["cokey"].unique().tolist()

    # Create a dictionary to map each cokey to its index (rank) for sorting
    cokey_Index = dict(zip(comp_key, range(len(comp_key))))

    # Map the ranking of each cokey from mucompdata_pd to muhorzdata_pd
    muhorzdata_pd["Comp_Rank"] = muhorzdata_pd["cokey"].map(cokey_Index)

    # Sort muhorzdata_pd based on the 'Comp_Rank' and 'hzdept_r' columns
    muhorzdata_pd.sort_values(["Comp_Rank", "hzdept_r"], ascending=[True, True], inplace=True)

    # Drop the 'Comp_Rank' column after sorting
    muhorzdata_pd.drop("Comp_Rank", axis=1, inplace=True)
    muhorzdata_pd.reset_index(drop=True, inplace=True)

    # Update component names in mucompdata_pd to handle duplicates
    component_names = mucompdata_pd["compname"].tolist()
    name_counts = collections.Counter(component_names)

    for name, count in name_counts.items():
        if count > 1:  # If a component name is duplicated
            suffixes = range(1, count + 1)  # Generate suffixes for the duplicate names
            for suffix in suffixes:
                index = component_names.index(
                    name
                )  # Find the index of the first occurrence of the duplicate name
                component_names[index] = name + str(suffix)  # Append the suffix

    mucompdata_pd["compname"] = component_names
    muhorzdata_pd.rename(columns={"compname": "compname_grp"}, inplace=True)
    # Merge the modified component names from mucompdata_pd to muhorzdata_pd
    muhorzdata_pd = muhorzdata_pd.merge(
        mucompdata_pd[["cokey", "compname"]], on="cokey", how="left"
    )

    # Remove bedrock by filtering out 'R|r' in hzname
    muhorzdata_pd = muhorzdata_pd[~muhorzdata_pd["hzname"].str.contains("R", case=False, na=False)]

    # Group data by cokey
    muhorzdata_group_cokey = [group for _, group in muhorzdata_pd.groupby("cokey", sort=False)]

    getProfile_cokey = []
    comp_max_depths = []
    clay_texture = []
    snd_lyrs = []
    cly_lyrs = []
    txt_lyrs = []
    hz_lyrs = []
    rf_lyrs = []
    cec_lyrs = []
    ph_lyrs = []
    ec_lyrs = []
    OSD_text_int = []
    OSD_rfv_int = []

    for group in muhorzdata_group_cokey:
        # Sort by top horizon depth and remove duplicates
        group_sorted = group.sort_values(by="hzdept_r").drop_duplicates().reset_index(drop=True)

        # Remove organic horizons with incorrect depth values
        group_sorted = group_sorted[
            group_sorted["hzdepb_r"] >= group_sorted["hzdept_r"]
        ].reset_index(drop=True)

        # Infill missing horizons
        if group_sorted.hzdept_r.iloc[0] != 0:
            layer = create_new_layer(group_sorted.iloc[0], group_sorted.hzdept_r.iloc[0], 0)
            group_sorted = (
                pd.concat([group_sorted, layer]).sort_values("hzdept_r").reset_index(drop=True)
            )

        # Check for missing subsurface horizons and infill
        for j in range(len(group_sorted) - 1):
            if group_sorted.hzdept_r.iloc[j + 1] > group_sorted.hzdepb_r.iloc[j]:
                layer = create_new_layer(
                    group_sorted.iloc[j],
                    group_sorted.hzdept_r.iloc[j + 1],
                    group_sorted.hzdepb_r.iloc[j],
                )
                group_sorted = (
                    pd.concat([group_sorted, layer]).sort_values("hzdept_r").reset_index(drop=True)
                )

        comp_max_bottom, sand_pct_intpl = getProfile(group_sorted, "sandtotal_r", c_bot=True)
        sand_pct_intpl.columns = ["c_sandpct_intpl", "c_sandpct_intpl_grp"]
        clay_pct_intpl = getProfile(group_sorted, "claytotal_r")
        clay_pct_intpl.columns = ["c_claypct_intpl", "c_claypct_intpl_grp"]
        cf_pct_intpl = getProfile(group_sorted, "total_frag_volume")
        cf_pct_intpl.columns = ["c_cfpct_intpl", "c_cfpct_intpl_grp"]
        cec_intpl = getProfile(group_sorted, "CEC")
        cec_intpl.columns = ["c_cec_intpl"]
        ph_intpl = getProfile(group_sorted, "pH")
        ph_intpl.columns = ["c_ph_intpl"]
        ec_intpl = getProfile(group_sorted, "EC")
        ec_intpl.columns = ["c_ec_intpl"]
        compname = pd.DataFrame([group_sorted.compname.unique()] * len(sand_pct_intpl))
        comppct = pd.DataFrame([group_sorted.comppct_r.unique()] * len(sand_pct_intpl))
        cokey = pd.DataFrame([group_sorted.cokey.unique()] * len(sand_pct_intpl))
        getProfile_cokey_temp2 = pd.concat(
            [
                sand_pct_intpl[["c_sandpct_intpl_grp"]],
                clay_pct_intpl[["c_claypct_intpl_grp"]],
                cf_pct_intpl[["c_cfpct_intpl_grp"]],
                compname,
                cokey,
                comppct,
            ],
            axis=1,
        )
        getProfile_cokey_temp2.columns = [
            "sandpct_intpl",
            "claypct_intpl",
            "rfv_intpl",
            "compname",
            "cokey",
            "comppct",
        ]
        mucompdata_pd_group = mucompdata_pd[
            mucompdata_pd["cokey"].isin(getProfile_cokey_temp2["cokey"])
        ]

        if (
            getProfile_cokey_temp2.sandpct_intpl.isnull().values.all()
            or getProfile_cokey_temp2.claypct_intpl.isnull().values.all()
        ) and (mucompdata_pd_group["compkind"].isin(OSD_compkind).any()):
            OSD_text_int.append("Yes")
        else:
            OSD_text_int.append("No")

        if (getProfile_cokey_temp2.rfv_intpl.isnull().values.all()) and (
            mucompdata_pd_group["compkind"].isin(OSD_compkind).any()
        ):
            OSD_rfv_int.append("Yes")
        else:
            OSD_rfv_int.append("No")

        cokeyB = getProfile_cokey_temp2["cokey"].iloc[0]
        compnameB = getProfile_cokey_temp2["compname"].iloc[0]
        comp_max_depths_temp = pd.DataFrame([cokeyB, compnameB, int(comp_max_bottom)]).T
        comp_max_depths_temp.columns = ["cokey", "compname", "comp_max_bottom"]

        comp_max_depths.append(comp_max_depths_temp)
        getProfile_cokey.append(getProfile_cokey_temp2)
        comp_texture_list = group_sorted.texture.str.lower().tolist()
        comp_texture_list = [x for x in comp_texture_list if x is not None]
        if any("clay" in string for string in comp_texture_list):
            clay_texture_temp = pd.DataFrame([compnameB, "Yes"]).T.dropna()
        else:
            clay_texture_temp = pd.DataFrame([compnameB, "No"]).T.dropna()
        clay_texture_temp.columns = ["compname", "clay"]
        clay_texture.append(clay_texture_temp)

        # extract horizon data
        hz_depb = group_sorted["hzdepb_r"]
        snd_d = group_sorted["sandtotal_r"]
        cly_d = group_sorted["claytotal_r"]
        txt_d = group_sorted["texture"]
        rf_d = group_sorted["total_frag_volume"]
        cec_d = group_sorted["CEC"]
        ec_d = group_sorted["EC"]
        ph_d = group_sorted["pH"]

        hz_depb = hz_depb.fillna("")
        snd_d = snd_d.fillna("")
        cly_d = cly_d.fillna("")
        rf_d = rf_d.fillna("")
        cec_d = cec_d.fillna("")
        ph_d = ph_d.fillna("")
        ec_d = ec_d.fillna("")
        txt_d = txt_d.fillna("")
        snd_lyrs.append(dict(zip(snd_d.index, snd_d)))
        cly_lyrs.append(dict(zip(cly_d.index, cly_d)))
        txt_lyrs.append(dict(zip(txt_d.index, txt_d)))
        rf_lyrs.append(dict(zip(rf_d.index, rf_d)))
        cec_lyrs.append(dict(zip(cec_d.index, cec_d)))
        ph_lyrs.append(dict(zip(ph_d.index, ph_d)))
        ec_lyrs.append(dict(zip(ec_d.index, ec_d)))
        hz_lyrs.append(dict(zip(hz_depb.index, hz_depb)))

    comp_max_depths = pd.concat(comp_max_depths, axis=0)
    clay_texture = pd.concat(clay_texture, axis=0)

    # Filter main dataframes based on cokeys in comp_max_depths
    valid_cokeys = comp_max_depths["cokey"]
    mucompdata_pd = mucompdata_pd[mucompdata_pd["cokey"].isin(valid_cokeys)]
    muhorzdata_pd = muhorzdata_pd[muhorzdata_pd["cokey"].isin(valid_cokeys)]

    # Add OSD infilling indicators to mucompdata_pd
    mucompdata_pd["OSD_text_int"] = OSD_text_int
    mucompdata_pd["OSD_rfv_int"] = OSD_rfv_int

    # Merge component bottom depth and clay texture information into mucompdata_pd
    mucompdata_pd = mucompdata_pd.merge(
        comp_max_depths[["compname", "comp_max_bottom"]], on="compname", how="left"
    )
    mucompdata_pd = mucompdata_pd.merge(clay_texture, on="compname", how="left")

    # Create a mapping from cokey to index
    comp_key = mucompdata_pd["cokey"].unique().tolist()
    cokey_Index = {key: index for index, key in enumerate(comp_key)}

    # ------------------------------------------------------------------------

    """
    Simulation modeling Steps:
      Step 1. Calculate a local soil property correlation matrix uisng the
              representative values from SSURGO.

      Step 2. Steps performed on each row:
        a. Simulate sand/silt/clay percentages using the 'simulate_correlated_triangular'
           function, using the global correlation matrix and the local l,r,h values for
           each particle fraction. Format as a composition using 'acomp'
        b. Perform the isometric log-ratio transformation.
        c. Extract l,r,h values (min, median, max for ilr1 and ilr2) and format into a
           params object for simiulation.
        d. Simulate all properties and then permorm inverse transform on ilr1 and ilr2
           to obtain sand, silt, and clay values.
        e. Append simulated values to dataframe

      Step 3. Run Rosetta and other Van Genuchten equations to calcuate AWS in top 50
              cm using simulated dataframe.
    """

    # Step 1. Calculate a local soil property correlation matrix

    # Subset data based on required soil inputs
    sim_columns = [
        "compname_grp",
        "hzname",
        "distance_score",
        "hzdept_r",
        "hzdepb_r",
        "sandtotal_l",
        "sandtotal_r",
        "sandtotal_h",
        "silttotal_l",
        "silttotal_r",
        "silttotal_h",
        "claytotal_l",
        "claytotal_r",
        "claytotal_h",
        "dbovendry_l",
        "dbovendry_r",
        "dbovendry_h",
        "wthirdbar_l",
        "wthirdbar_r",
        "wthirdbar_h",
        "wfifteenbar_l",
        "wfifteenbar_r",
        "wfifteenbar_h",
        "total_frag_volume",
    ]

    sim = muhorzdata_pd[sim_columns]
    if sim["hzname"].str.contains("O").any():
        sim = remove_organic_layer(sim)
    sim = sim.rename(columns={"total_frag_volume": "rfv_r"})
    sim["rfv_h"] = None
    sim["rfv_l"] = None

    sim_data_columns = [
        "hzdept_r",
        "hzdepb_r",
        "sandtotal_l",
        "sandtotal_r",
        "sandtotal_h",
        "silttotal_l",
        "silttotal_r",
        "silttotal_h",
        "claytotal_l",
        "claytotal_r",
        "claytotal_h",
        "dbovendry_l",
        "dbovendry_r",
        "dbovendry_h",
        "wthirdbar_l",
        "wthirdbar_r",
        "wthirdbar_h",
        "wfifteenbar_l",
        "wfifteenbar_r",
        "wfifteenbar_h",
        "rfv_l",
        "rfv_r",
        "rfv_h",
    ]
    # infill missing data
    sim = infill_soil_data(sim)

    agg_data = []

    # Group data by compname_grp
    sim_group_compname = [group for _, group in sim.groupby("compname_grp", sort=False)]
    for index, group in enumerate(sim_group_compname):
        # aggregate data into 0-30 and 30-100 or bottom depth
        group_ag = slice_and_aggregate_soil_data_old(group[sim_data_columns])
        group_ag["compname_grp"] = group["compname_grp"].unique()[0]
        group_ag["distance_score"] = group["distance_score"].unique()[0]
        group_ag = group_ag.drop("Depth", axis=1)
        # group_ag = group_ag.where(pd.notna(group_ag), 0.01)
        group_ag = group_ag.reset_index(drop=True)
        agg_data.append(group_ag)

    # Concatenate the results for each column into a single dataframe
    agg_data_df = pd.concat(agg_data, axis=0, ignore_index=True).dropna().reset_index(drop=True)

    # Extract columns with names ending in '_r'
    agg_data_r = agg_data_df[[col for col in agg_data_df.columns if col.endswith("_r")]]

    # Compute the local correlation matrix (Spearman correlation matrix)
    rep_columns = agg_data_r.drop(columns=["sandtotal_r", "silttotal_r", "claytotal_r"])
    # correlation_matrix, _ = spearmanr(selected_columns, axis=0)

    ilr_site_txt = ilr(agg_data_df[["sandtotal_r", "silttotal_r", "claytotal_r"]].values)
    cor_cols = [
        "ilr1",
        "ilr2",
        "dbovendry_r",
        "wthirdbar_r",
        "wfifteenbar_r",
    ]
    rep_columns["ilr1"] = pd.Series(ilr_site_txt[:, 0])
    rep_columns["ilr2"] = pd.Series(ilr_site_txt[:, 1])
    rep_columns[cor_cols] = rep_columns[cor_cols].replace(0, 0.01)
    is_constant = rep_columns["rfv_r"].nunique() == 1
    if is_constant:
        cor_cols = [
            "ilr1",
            "ilr2",
            "dbovendry_r",
            "wthirdbar_r",
            "wfifteenbar_r",
        ]
    else:
        cor_cols = [
            "ilr1",
            "ilr2",
            "dbovendry_r",
            "wthirdbar_r",
            "wfifteenbar_r",
            "rfv_r",
        ]

    # remove truncated profile layers from correlation matrix
    rep_columns = rep_columns[rep_columns["wthirdbar_r"] != 0.01]

    correlation_matrix_data = rep_columns[cor_cols]

    local_correlation_matrix, _ = spearmanr(correlation_matrix_data, axis=0)

    """
    Step 2. Simulate data for each row, with the number of simulations equal
            to the (distance_score*100)*10
    """
    # Global soil texture correlation matrix (used for initial simulation)
    texture_correlation_matrix = np.array(
        [
            [1.0000000, -0.76231798, -0.67370589],
            [-0.7623180, 1.00000000, 0.03617498],
            [-0.6737059, 0.03617498, 1.00000000],
        ]
    )

    sim_data_out = []

    for index, row in agg_data_df.iterrows():
        # 2a. Simulate sand/silt/clay percentages
        # 1. Extract and format data params
        sand_params = [row["sandtotal_l"], row["sandtotal_r"], row["sandtotal_h"]]
        silt_params = [row["silttotal_l"], row["silttotal_r"], row["silttotal_h"]]
        clay_params = [row["claytotal_l"], row["claytotal_r"], row["claytotal_h"]]

        params_txt = [sand_params, silt_params, clay_params]

        # 2. Perform processing steps on data
        #    Convert simulated data using the acomp function and then compute the isometric
        #    log-ratio transformation.
        simulated_txt = acomp(
            simulate_correlated_triangular(
                (int(row["distance_score"] * 1000)), params_txt, texture_correlation_matrix
            )
        )
        simulated_txt_ilr = ilr(simulated_txt)

        # Extract min, median, and max for the first two ilr transformed columns.
        ilr1_values = simulated_txt_ilr[:, 0]
        ilr2_values = simulated_txt_ilr[:, 1]

        ilr1_l, ilr1_r, ilr1_h = (
            ilr1_values.min(),
            np.median(ilr1_values),
            ilr1_values.max(),
        )
        ilr2_l, ilr2_r, ilr2_h = (
            ilr2_values.min(),
            np.median(ilr2_values),
            ilr2_values.max(),
        )

        # Create the list of parameters.
        if is_constant:
            params = [
                [ilr1_l, ilr1_r, ilr1_h],
                [ilr2_l, ilr2_r, ilr2_h],
                [row["dbovendry_l"], row["dbovendry_r"], row["dbovendry_h"]],
                [row["wthirdbar_l"], row["wthirdbar_r"], row["wthirdbar_h"]],
                [row["wfifteenbar_l"], row["wfifteenbar_r"], row["wfifteenbar_h"]],
            ]
        else:
            params = [
                [ilr1_l, ilr1_r, ilr1_h],
                [ilr2_l, ilr2_r, ilr2_h],
                [row["dbovendry_l"], row["dbovendry_r"], row["dbovendry_h"]],
                [row["wthirdbar_l"], row["wthirdbar_r"], row["wthirdbar_h"]],
                [row["wfifteenbar_l"], row["wfifteenbar_r"], row["wfifteenbar_h"]],
                [row["rfv_l"], row["rfv_r"], row["rfv_h"]],
            ]

        # Check diagonal elements and off-diagonal range
        if not np.all(np.diag(local_correlation_matrix) >= 0.99999999999999) or np.any(
            np.abs(local_correlation_matrix - np.eye(*local_correlation_matrix.shape)) > 1
        ):
            return f"LinAlgError encountered in row index: {index}"
            return "Correlation matrix diagonal/off-diagonal values are not valid."

        # Check for NaNs or infs in the matrix
        if np.isnan(local_correlation_matrix).any() or np.isinf(local_correlation_matrix).any():
            return f"Division by zero encountered in row index: {index}"
            return "Matrix contains NaNs or infs."

            # Handling NaNs or infs. This is just an example and should be adapted
            # based on your specific context.
            #
            # For example, replace NaNs with 0.0 (or another appropriate value)
            local_correlation_matrix = np.nan_to_num(local_correlation_matrix)

        # Try calculating eigenvalues again
        try:
            eigenvalues = np.linalg.eigvals(local_correlation_matrix)
        except np.linalg.LinAlgError:
            return "Matrix still contains invalid values."

        if np.any(eigenvalues <= 0):
            # Adjusting the matrix slightly if needed
            epsilon = 1e-10
            local_correlation_matrix += np.eye(local_correlation_matrix.shape[0]) * epsilon

        # Proceed with the simulation
        try:
            sim_data = simulate_correlated_triangular(
                n=int(row["distance_score"] * 1000),
                params=params,
                correlation_matrix=local_correlation_matrix,
            )
        except np.linalg.LinAlgError:
            return "Adjusted matrix is still not positive definite."
        except ZeroDivisionError:
            # Handle the division by zero error
            return f"Division by zero encountered in row index: {index}"
            return "Division by zero encountered."
        if is_constant:
            sim_data = pd.DataFrame(
                sim_data,
                columns=[
                    "ilr1",
                    "ilr2",
                    "bulk_density_third_bar",
                    "water_retention_third_bar",
                    "water_retention_15_bar",
                ],
            )
            rfv_unique = rep_columns["rfv_r"].unique()[0]
            sim_data["rfv"] = rfv_unique
        else:
            sim_data = pd.DataFrame(
                sim_data,
                columns=[
                    "ilr1",
                    "ilr2",
                    "bulk_density_third_bar",
                    "water_retention_third_bar",
                    "water_retention_15_bar",
                    "rfv",
                ],
            )

        sim_data["water_retention_third_bar"] = sim_data["water_retention_third_bar"].div(100)
        sim_data["water_retention_15_bar"] = sim_data["water_retention_15_bar"].div(100)
        sim_txt = ilr_inv(sim_data[["ilr1", "ilr2"]])
        sim_txt = pd.DataFrame(sim_txt, columns=["sand_total", "silt_total", "clay_total"])
        sim_txt = sim_txt.multiply(100)
        multi_sim = pd.concat([sim_data.drop(columns=["ilr1", "ilr2"]), sim_txt], axis=1)
        multi_sim["compname_grp"] = row["compname_grp"]
        multi_sim["hzdept_r"] = row["hzdept_r"]
        multi_sim["hzdepb_r"] = row["hzdepb_r"]
        sim_data_out.append(multi_sim)

    sim_data_df = pd.concat(sim_data_out, axis=0, ignore_index=True)

    # Convert NaN values to None
    sim_data_df = sim_data_df.where(pd.notna(sim_data_df), None)

    # Convert the DataFrame to the desired format
    # rossetta_input_data = sim_data_df.values.tolist()
    variables = [
        "sand_total",
        "silt_total",
        "clay_total",
        "bulk_density_third_bar",
        "water_retention_third_bar",
        "water_retention_15_bar",
    ]

    rosetta_data = process_data_with_rosetta(sim_data_df, vars=variables, v="3")

    # Create layerID
    sim_data_df["layerID"] = sim_data_df["compname_grp"] + "_" + sim_data_df["hzdept_r"].astype(str)
    rosetta_data["layerID"] = sim_data_df["layerID"]

    awc = calculate_vwc_awc(rosetta_data)
    awc = awc.applymap(lambda x: x.tolist() if isinstance(x, np.ndarray) else x)
    awc["top"] = sim_data_df["hzdept_r"]
    awc["bottom"] = sim_data_df["hzdepb_r"]
    awc["compname_grp"] = sim_data_df["compname_grp"]
    data_len_depth = (
        awc.groupby("top")
        .apply(lambda x: pd.DataFrame({"depth_len": [len(x)]}, index=[x.name]))
        .reset_index()
    )
    awc = awc.merge(data_len_depth, on="top", how="left")

    # Step 1: Reshaping awc data

    # Apply the function to the entire ROI by depth
    awc_quant_list = (
        awc.groupby(["bottom"])
        .apply(
            lambda x: pd.DataFrame(
                {
                    "awc_quant": x["awc"].quantile([0.05, 0.50, 0.95]).values,
                    "prob": [0.05, 0.50, 0.95],
                    "n": len(x) / x["depth_len"].iloc[0],
                }
            )
        )
        .reset_index(level=[0, 1])
    )

    # Pivoting the DataFrame
    awc_comp_quant = awc_quant_list.pivot(
        index=["bottom", "n"], columns="prob", values="awc_quant"
    ).reset_index()

    # Renaming columns for clarity
    awc_comp_quant.columns = ["bottom", "n", "0.05", "0.50", "0.95"]

    # Step 2: Joining with mu_data and filtering distinct rows
    awc_comp_quant["top"] = np.where(
        awc_comp_quant["bottom"] <= 30, 0, np.where(awc_comp_quant["bottom"] > 30, 30, np.nan)
    )

    # Step 3: Calculating depth
    awc_comp_quant["depth"] = awc_comp_quant["bottom"] - awc_comp_quant["top"]

    # Steps 4 and 5: Group by 'compname_grp' and merge
    aws05 = calculate_aws(awc_comp_quant, "0.05")
    aws95 = calculate_aws(awc_comp_quant, "0.95")

    """
    Width of the 90th prediction interval for available water
    storage in the top 100cm of soil (aws_PIW90). This value
    represents the weighted average of all soils mapped within
    the area of interest (AOI). Values greater than 3%
    indicate significant heterogenity in mapped soil properties.
    """
    aws_PIW90 = aws95["aws0.95_100"] - aws05["aws0.05_100"]

    # ---------------------------------------------------------------------------
    # Calculate Information Gain, i.e., soil input variable importance

    sim_data_df["texture"] = sim_data_df.apply(getTexture, axis=1)
    sim_data_df["rfv_class"] = sim_data_df.apply(getCF_class, axis=1)

    # Remove the 'hzdepb_r' column
    sim_data_df = sim_data_df.drop(columns=["hzdepb_r"], errors="ignore")
    grp_list = sim_data_df["compname_grp"].unique().tolist()
    # Define the soil property columns
    soil_property_columns = ["texture", "rfv_class"]

    # Filter only the relevant columns
    filter_columns = ["compname_grp", "hzdept_r"] + soil_property_columns
    filtered_df = sim_data_df[filter_columns]
    final_columns = ["compname_grp"] + soil_property_columns

    # Create a new DataFrame for each soil depth
    df1 = filtered_df[filtered_df["hzdept_r"] == 0].copy().reset_index(drop=True)
    df1 = df1[final_columns]
    rename_simulated_soil_profile_columns(df1, soil_property_columns, 0)

    df2 = filtered_df[filtered_df["hzdept_r"] == 30].copy().reset_index(drop=True)
    df2 = df2[final_columns]
    rename_simulated_soil_profile_columns(df2, soil_property_columns, 30)
    # Assuming df1 and df2 are your dataframes
    groups1 = df1.groupby("compname_grp")
    groups2 = df2.groupby("compname_grp")

    # Concatenating corresponding groups

    concatenated_groups = []
    for group_label in grp_list:
        group_df1 = groups1.get_group(group_label).reset_index(drop=True)
        if group_label in groups2.groups:
            group_df2 = groups2.get_group(group_label).reset_index(drop=True)
        else:
            group_df2 = pd.DataFrame(index=range(len(group_df1)), columns=group_df1.columns)
            group_df2.columns = df2.columns
            group_df2["compname_grp"] = group_df1["compname_grp"]
            group_df2 = group_df2.fillna(0)
            group_df2 = group_df2.reset_index(drop=True)
        concatenated_group = pd.concat([group_df1, group_df2.drop("compname_grp", axis=1)], axis=1)
        concatenated_groups.append(concatenated_group)

    # Combine all concatenated groups into a single dataframe
    result_df = pd.concat(concatenated_groups, axis=0, ignore_index=True)
    var_imp = information_gain(
        result_df, ["compname_grp"], ["texture_0", "texture_30", "rfv_class_0", "rfv_class_30"]
    )

    # ----------------------------------------------------------------------------
    # This extracts OSD color, texture, and CF data
    if data_source == "STATSGO":
        # If the condition is met, we perform the series of operations, otherwise,
        # we set OSDhorzdata_pd to None
        if mucompdata_pd["compkind"].isin(OSD_compkind).any():
            try:
                # Generate series names
                series_name = [
                    re.sub("[0-9]+", "", compname)
                    for compname in mucompdata_pd["compname"]
                    if compname in OSD_compkind
                ]

                params = {"q": "site_hz", "s": series_name}

                # Fetch data from URL using requests
                series_url = "https://casoilresource.lawr.ucdavis.edu/api/soil-series.php"
                response = requests.get(series_url, params=params, timeout=3)
                seriesDict = response.json()

                # Normalize the data and perform data manipulations
                OSDhorzdata_pd = pd.json_normalize(seriesDict["hz"])[
                    [
                        "series",
                        "top",
                        "bottom",
                        "hzname",
                        "matrix_dry_color_hue",
                        "matrix_dry_color_value",
                        "matrix_dry_color_chroma",
                        "texture_class",
                        "cf_class",
                    ]
                ]
                OSDhorzdata_pd["texture_class"] = (
                    OSDhorzdata_pd["texture_class"]
                    .str.lower()
                    .str.replace(r"(fine|medium|coarse) ", "")
                )
                OSDhorzdata_pd.loc[
                    OSDhorzdata_pd["matrix_dry_color_hue"] == "N",
                    "matrix_dry_color_value",
                ] = 1

                # Color conversion
                munsell_RGB = []
                for hue, value, chroma in zip(
                    OSDhorzdata_pd["matrix_dry_color_hue"],
                    OSDhorzdata_pd["matrix_dry_color_value"],
                    OSDhorzdata_pd["matrix_dry_color_chroma"],
                ):
                    if pd.isnull(hue) or pd.isnull(value) or pd.isnull(chroma):
                        munsell_RGB.append([np.nan, np.nan, np.nan])
                    else:
                        munsell = pd.Series([hue, value, chroma])
                        RGB = munsell2rgb(color_ref, munsell_ref, munsell)
                        munsell_RGB.append(RGB)

                munsell_RGB_df = pd.DataFrame(munsell_RGB, columns=["r", "g", "b"])
                OSDhorzdata_pd = pd.concat([OSDhorzdata_pd, munsell_RGB_df], axis=1)

                # Merge with another dataframe
                mucompdata_pd_merge = mucompdata_pd[["mukey", "cokey", "compname", "compkind"]]
                mucompdata_pd_merge["series"] = mucompdata_pd_merge["compname"].str.replace(
                    r"\d+", ""
                )
                OSDhorzdata_pd["series"] = OSDhorzdata_pd["series"].str.lower().str.capitalize()
                OSDhorzdata_pd = pd.merge(
                    mucompdata_pd_merge, OSDhorzdata_pd, on="series", how="left"
                )

                # Data type conversions and value assignments
                columns_to_str = [
                    "series",
                    "hzname",
                    "texture_class",
                    "cf_class",
                    "matrix_dry_color_hue",
                    "matrix_dry_color_value",
                    "matrix_dry_color_chroma",
                ]
                OSDhorzdata_pd[columns_to_str] = OSDhorzdata_pd[columns_to_str].astype(str)
                OSDhorzdata_pd[["top", "bottom"]] = (
                    OSDhorzdata_pd[["top", "bottom"]].fillna(0).astype(int)
                )
                OSDhorzdata_pd["cf_class"] = OSDhorzdata_pd["cf_class"].astype(str)
                OSDhorzdata_pd["total_frag_volume"] = OSDhorzdata_pd["cf_class"].apply(getOSDCF)
                OSDhorzdata_pd["claytotal_r"] = OSDhorzdata_pd["texture_class"].apply(getClay)
                OSDhorzdata_pd["sandtotal_r"] = OSDhorzdata_pd["texture_class"].apply(getSand)
            except Exception as err:
                OSDhorzdata_pd = None
                print("An error occurred:", err)
        else:
            OSDhorzdata_pd = None

    elif data_source == "SSURGO":
        # Check if 'OSD_morph' from SoilWeb API is False
        if not out.get("OSD_morph"):
            OSDhorzdata_pd = None
        else:
            # Normalize the data
            OSDhorzdata_pd = pd.json_normalize(out["OSD_morph"])

            # Prepare for merge
            mucompdata_pd_merge = mucompdata_pd[["mukey", "cokey", "compname", "compkind"]]
            mucompdata_pd_merge["series"] = mucompdata_pd_merge["compname"].str.replace(r"\d+", "")

            # Filter and merge the dataframes
            OSDhorzdata_pd = OSDhorzdata_pd[
                [
                    "series",
                    "top",
                    "bottom",
                    "hzname",
                    "texture_class",
                    "cf_class",
                    "matrix_dry_color_hue",
                    "matrix_dry_color_value",
                    "matrix_dry_color_chroma",
                    "r",
                    "g",
                    "b",
                ]
            ]
            OSDhorzdata_pd = pd.merge(mucompdata_pd_merge, OSDhorzdata_pd, on="series", how="left")

            # Set data types for specific columns
            columns_to_str = [
                "series",
                "hzname",
                "texture_class",
                "cf_class",
                "matrix_dry_color_hue",
                "matrix_dry_color_value",
                "matrix_dry_color_chroma",
            ]
            OSDhorzdata_pd[columns_to_str] = OSDhorzdata_pd[columns_to_str].astype(str)

            # Remove texture modifiers for sand fraction using a regex pattern for efficiency
            OSDhorzdata_pd["texture_class"] = (
                OSDhorzdata_pd["texture_class"]
                .str.lower()
                .str.replace(r"(fine|medium|coarse) ", "")
            )

            # For horizons missing all depth data, replace NaN with 0
            OSDhorzdata_pd[["top", "bottom"]] = (
                OSDhorzdata_pd[["top", "bottom"]].fillna(0).astype(int)
            )

            # Update specific columns based on functions
            OSDhorzdata_pd["total_frag_volume"] = OSDhorzdata_pd["cf_class"].apply(getOSDCF)
            OSDhorzdata_pd["claytotal_r"] = OSDhorzdata_pd["texture_class"].apply(getClay)
            OSDhorzdata_pd["sandtotal_r"] = OSDhorzdata_pd["texture_class"].apply(getSand)

    # Initial setup for OSDnarrative_pd dataframe
    base_columns = ["mukey", "cokey", "compname"]
    base_df = mucompdata_pd[base_columns]
    nan_columns = pd.DataFrame(
        np.nan,
        index=np.arange(len(mucompdata_pd.cokey)),
        columns=["series", "brief_narrative"],
    )

    # Conditions for 'STATSGO' or absence of 'OSD_narrative' in 'SSURGO'
    if data_source == "STATSGO" or (data_source == "SSURGO" and not out["OSD_narrative"]):
        OSDnarrative_pd = pd.concat([base_df, nan_columns], axis=1)
    else:
        OSDnarrative_pd = json_normalize(out["OSD_narrative"])
        mucompdata_pd_merge = base_df.copy()
        mucompdata_pd_merge["series"] = mucompdata_pd_merge["compname"].str.replace(r"\d+", "")
        OSDnarrative_pd = pd.merge(mucompdata_pd_merge, OSDnarrative_pd, on="series", how="left")

    # Merge with the main dataframe
    mucompdata_pd = pd.merge(mucompdata_pd, OSDnarrative_pd, on=base_columns, how="left")

    if OSDhorzdata_pd is not None:
        # Replace "NULL" strings with actual NaNs
        OSDhorzdata_pd.replace("NULL", np.nan, inplace=True)

        # Filter rows based on 'cokey' and remove duplicates
        OSDhorzdata_pd = (
            OSDhorzdata_pd[OSDhorzdata_pd["cokey"].isin(comp_key)]
            .drop_duplicates()
            .reset_index(drop=True)
        )

        # Sort dataframe based on a ranking provided by cokey_Index for 'cokey' and then by 'top'
        OSDhorzdata_pd.sort_values(
            by=["cokey", "top"],
            key=lambda col: col.map(cokey_Index) if col.name == "cokey" else col,
            inplace=True,
        )

        # Remove bedrock by filtering out 'R|r' in hzname
        OSDhorzdata_pd = OSDhorzdata_pd[
            ~OSDhorzdata_pd["hzname"].str.contains("R", case=False, na=False)
        ]

        if mucompdata_pd["compkind"].isin(OSD_compkind).any():
            # Group data by cokey
            OSDhorzdata_group_cokey = [
                group for _, group in OSDhorzdata_pd.groupby("cokey", sort=False)
            ]

            # Initialize empty lists
            lab_lyrs = []
            munsell_lyrs = []
            lab_intpl_lyrs = []

            for index, group in enumerate(OSDhorzdata_group_cokey):
                group_sorted = group.sort_values(by="top").drop_duplicates().reset_index(drop=True)
                print(group_sorted)
                # Remove invalid horizons where top depth is greater than bottom depth
                group_sorted = group_sorted[
                    group_sorted["top"] <= group_sorted["bottom"]
                ].reset_index(drop=True)

                if (
                    group_sorted["compkind"].isin(OSD_compkind).any()
                    and group_sorted["bottom"].iloc[-1] != 0
                ):
                    # Check for missing surface horizon
                    if group_sorted["top"].iloc[0] != 0:
                        new_layer = create_new_layer_osd(
                            group_sorted.iloc[0], 0, group_sorted["top"].iloc[0]
                        )
                        group_sorted = pd.concat(
                            [pd.DataFrame([new_layer]), group_sorted], ignore_index=True
                        )

                    # Check for missing subsurface horizons
                    for j in range(len(group_sorted) - 1):
                        if group_sorted["top"].iloc[j + 1] > group_sorted["bottom"].iloc[j]:
                            new_layer = create_new_layer_osd(
                                group_sorted.iloc[j],
                                group_sorted["bottom"].iloc[j],
                                group_sorted["top"].iloc[j + 1],
                            )
                            group_sorted = pd.concat(
                                [
                                    group_sorted.iloc[: j + 1],
                                    pd.DataFrame([new_layer]),
                                    group_sorted.iloc[j + 1 :],
                                ],
                                ignore_index=True,
                            )

                    group[:] = group_sorted

                    # Initialize flags to indicate if OSD depth adjustment is needed
                    OSD_depth_add = False
                    OSD_depth_remove = False

                    # Extract OSD Color Data
                    lab_intpl = getProfileLAB(group_sorted, color_ref)
                    lab_intpl.columns = ["l", "a", "b"]
                    OSD_max_bottom = group_sorted["bottom"].iloc[-1]

                    # subset c_bottom_depth by cokey
                    comp_max_depths_group = comp_max_depths[
                        comp_max_depths["cokey"].isin(group_sorted["cokey"])
                    ]
                    muhorzdata_pd_group = muhorzdata_pd[
                        muhorzdata_pd["cokey"].isin(group_sorted["cokey"])
                    ]

                    # Check if OSD depth adjustment is needed
                    if OSD_max_bottom < comp_max_depths_group["comp_max_bottom"].iloc[0]:
                        OSD_depth_add = True
                        depth_difference = (
                            comp_max_depths_group["comp_max_bottom"].iloc[0] - OSD_max_bottom
                        )

                        lab_values = [
                            lab_intpl.loc[OSD_max_bottom - 1].values.tolist()
                        ] * depth_difference

                        pd_add = pd.DataFrame(lab_values, columns=["l", "a", "b"])

                        # Adjust LAB values for the OSD depth
                        lab_intpl = pd.concat(
                            [lab_intpl.loc[: OSD_max_bottom - 1], pd_add], axis=0
                        ).reset_index(drop=True)
                        OSD_max_bottom = comp_max_depths_group["comp_max_bottom"].iloc[0]

                    elif 0 < comp_max_depths_group["comp_max_bottom"].iloc[0] < OSD_max_bottom:
                        OSD_depth_remove = True

                        # Adjust LAB values for the component depth
                        lab_intpl = lab_intpl.loc[
                            : comp_max_depths_group["comp_max_bottom"].iloc[0]
                        ].reset_index(drop=True)
                        OSD_max_bottom = comp_max_depths_group["comp_max_bottom"].iloc[0]

                    # Set column names for lab_intpl
                    lab_intpl.columns = ["l", "a", "b"]
                    lab_intpl_lyrs.append(lab_intpl)

                    # If all values in lab_intpl are null, append default values to lists
                    if lab_intpl.isnull().values.all():
                        lab_lyrs.append(["", "", ""])
                        munsell_lyrs.append("")
                    else:
                        # Aggregate data for each color dimension
                        l_d = aggregate_data(
                            data=lab_intpl["l"],
                            bottom_depths=muhorzdata_pd_group["hzdepb_r"].tolist(),
                            sd=2,
                        ).fillna("")
                        a_d = aggregate_data(
                            data=lab_intpl["a"],
                            bottom_depths=muhorzdata_pd_group["hzdepb_r"].tolist(),
                            sd=2,
                        ).fillna("")
                        b_d = aggregate_data(
                            data=lab_intpl["b"],
                            bottom_depths=muhorzdata_pd_group["hzdepb_r"].tolist(),
                            sd=2,
                        ).fillna("")

                        # Convert LAB values to a list of triplets
                        lab_parse = [[L, A, B] for L, A, B in zip(l_d, a_d, b_d)]
                        lab_lyrs.append(dict(zip(l_d.index, lab_parse)))

                        # Convert LAB triplets to Munsell values
                        munsell_values = [
                            (
                                lab2munsell(color_ref, LAB_ref, LAB=lab)
                                if lab[0] and lab[1] and lab[2]
                                else ""
                            )
                            for lab in lab_parse
                        ]
                        munsell_lyrs.append(dict(zip(l_d.index, munsell_values)))

                    # Extract OSD Texture and Rock Fragment Data
                    if OSD_text_int[index] == "Yes" or OSD_rfv_int[index] == "Yes":
                        group_sorted[["hzdept_r", "hzdepb_r", "texture"]] = group_sorted[
                            ["top", "bottom", "texture_class"]
                        ]
                        OSD_max_bottom_int, OSD_clay_intpl = getProfile(
                            group_sorted, "claytotal_r", c_bot=True
                        )
                        OSD_clay_intpl.columns = [
                            "c_claypct_intpl",
                            "c_claypct_intpl_grp",
                        ]
                        OSD_sand_intpl = getProfile(group_sorted, "sandtotal_r")
                        OSD_sand_intpl.columns = [
                            "c_sandpct_intpl",
                            "c_sandpct_intpl_grp",
                        ]
                        OSD_rfv_intpl = getProfile(group_sorted, "total_frag_volume")
                        OSD_rfv_intpl.columns = ["c_cfpct_intpl", "c_cfpct_intpl_grp"]

                        # Update data based on depth conditions
                        sand_values = OSD_sand_intpl.iloc[OSD_max_bottom_int - 1].tolist()
                        OSD_sand_intpl = update_intpl_data(
                            OSD_sand_intpl,
                            ["c_sandpct_intpl", "c_sandpct_intpl_grp"],
                            sand_values,
                            OSD_max_bottom,
                            OSD_depth_add,
                            OSD_depth_remove,
                            OSD_max_bottom_int,
                        )

                        clay_values = OSD_clay_intpl.iloc[OSD_max_bottom_int - 1].tolist()
                        OSD_clay_intpl = update_intpl_data(
                            OSD_clay_intpl,
                            ["c_claypct_intpl", "c_claypct_intpl_grp"],
                            clay_values,
                            OSD_max_bottom,
                            OSD_depth_add,
                            OSD_depth_remove,
                            OSD_max_bottom_int,
                        )

                        rfv_values = OSD_rfv_intpl.iloc[OSD_max_bottom_int - 1].tolist()
                        OSD_rfv_intpl = update_intpl_data(
                            OSD_rfv_intpl,
                            ["c_cfpct_intpl", "c_cfpct_intpl_grp"],
                            rfv_values,
                            OSD_max_bottom,
                            OSD_depth_add,
                            OSD_depth_remove,
                            OSD_max_bottom_int,
                        )

                        # If OSD bottom depth is greater than component depth and component depth
                        # is <200cm
                        if OSD_depth_remove:
                            # Remove data based on comp_max_depths
                            OSD_sand_intpl = OSD_sand_intpl.loc[: comp_max_depths.iloc[index, 2]]
                            OSD_clay_intpl = OSD_clay_intpl.loc[: comp_max_depths.iloc[index, 2]]
                            OSD_rfv_intpl = OSD_rfv_intpl.loc[: comp_max_depths.iloc[index, 2]]

                        # Create the compname and cokey dataframes
                        compname_df = pd.DataFrame(
                            [group_sorted.compname.unique()] * len(OSD_sand_intpl)
                        )
                        cokey_df = pd.DataFrame([group_sorted.cokey.unique()] * len(OSD_sand_intpl))

                        # Concatenate the dataframes
                        group_sorted2 = pd.concat(
                            [
                                OSD_sand_intpl[["c_sandpct_intpl_grp"]],
                                OSD_clay_intpl[["c_claypct_intpl_grp"]],
                                OSD_rfv_intpl[["c_cfpct_intpl_grp"]],
                                compname_df,
                                cokey_df,
                            ],
                            axis=1,
                        )
                        group_sorted2.columns = [
                            "c_sandpct_intpl",
                            "c_claypct_intpl",
                            "c_cfpct_intpl",
                            "compname",
                            "cokey",
                        ]

                        # Update getProfile_mod based on conditions
                        getProfile_mod = getProfile_cokey[index]
                        compname_check = (
                            getProfile_mod["compname"]
                            .isin(group_sorted2[["compname"]].iloc[0])
                            .any()
                        )

                        if (
                            compname_check
                            and OSD_text_int[index] == "Yes"
                            and not group_sorted2["c_sandpct_intpl"].isnull().all()
                        ):
                            getProfile_mod["sandpct_intpl"] = group_sorted2["c_sandpct_intpl"]
                            getProfile_mod["claypct_intpl"] = group_sorted2["c_claypct_intpl"]

                        if (
                            compname_check
                            and OSD_rfv_int[index] == "Yes"
                            and not group_sorted2["c_cfpct_intpl"].isnull().all()
                        ):
                            getProfile_mod["rfv_intpl"] = group_sorted2["c_cfpct_intpl"]

                        getProfile_cokey[index] = getProfile_mod

                        # Aggregate sand data
                        snd_d_osd = aggregate_data(
                            data=OSD_sand_intpl.iloc[:, 0],
                            bottom_depths=muhorzdata_pd_group["hzdepb_r"].tolist(),
                        )

                        # Aggregate clay data
                        cly_d_osd = aggregate_data(
                            data=OSD_clay_intpl.iloc[:, 1],
                            bottom_depths=muhorzdata_pd_group["hzdepb_r"].tolist(),
                        )

                        # Calculate texture data based on sand and clay data
                        txt_d_osd = [
                            getTexture(row=None, sand=s, silt=(100 - (s + c)), clay=c)
                            for s, c in zip(snd_d_osd, cly_d_osd)
                        ]
                        txt_d_osd = pd.Series(txt_d_osd, index=snd_d_osd.index)

                        # Aggregate rock fragment data
                        rf_d_osd = aggregate_data(
                            data=OSD_rfv_intpl.c_cfpct_intpl,
                            bottom_depths=muhorzdata_pd_group["hzdepb_r"].tolist(),
                        )

                        # Fill NaN values
                        snd_d_osd.fillna("", inplace=True)
                        cly_d_osd.fillna("", inplace=True)
                        txt_d_osd.fillna("", inplace=True)
                        rf_d_osd.fillna("", inplace=True)
                        # hz_depb_osd = pd.DataFrame(hz_depb_osd)
                        # hz_depb_osd.fillna("", inplace=True)

                        # Store aggregated data in dictionaries based on conditions
                        if OSD_text_int[index] == "Yes":
                            snd_lyrs[index] = snd_d_osd.to_dict()
                            cly_lyrs[index] = cly_d_osd.to_dict()
                            txt_lyrs[index] = txt_d_osd.to_dict()

                        if OSD_rfv_int[index] == "Yes":
                            rf_lyrs[index] = rf_d_osd.to_dict()

                        # # Update horizon layers if bottom depth is zero
                        # if comp_max_depths.iloc[index, 2] == 0:
                        #     hz_lyrs[index] = hz_depb_osd.to_dict()
                        #     mucompdata_pd.loc[index, "comp_max_bottom"] = OSD_max_bottom

                        # Update cec, ph, and ec layers if they contain only a single empty string
                        for lyr in [cec_lyrs, ph_lyrs, ec_lyrs]:
                            if len(lyr[index]) == 1 and lyr[index][0] == "":
                                lyr[index] = dict(zip(hz_lyrs[index], [""] * len(hz_lyrs[index])))

                else:
                    OSDhorzdata_group_cokey[index] = group_sorted

                    # Create an empty dataframe with NaNs for lab_intpl
                    lab_intpl = pd.DataFrame(
                        np.nan,
                        index=np.arange(comp_max_depths.iloc[index, 2]),
                        columns=["l", "a", "b"],
                    )
                    lab_intpl_lyrs.append(lab_intpl)

                    # Create dummy data for lab_lyrs
                    lab_dummy = [["", "", ""] for _ in range(len(hz_lyrs[index]))]
                    lab_lyrs.append(dict(zip(hz_lyrs[index].keys(), lab_dummy)))

                    # Create dummy data for munsell_lyrs
                    munsell_dummy = [""] * len(hz_lyrs[index])
                    munsell_lyrs.append(dict(zip(hz_lyrs[index].keys(), munsell_dummy)))

            # Series URL Generation
            # Initialize lists to store series URLs
            SDE_URL = []
            SEE_URL = []

            # Group data by 'cokey'
            OSDhorzdata_group_cokey = [g for _, g in OSDhorzdata_pd.groupby("cokey", sort=False)]

            for index, group in enumerate(OSDhorzdata_group_cokey):
                # Check if compkind is not in OSD_compkind or if series contains any null values
                if (
                    mucompdata_pd.loc[index]["compkind"] not in OSD_compkind
                    or group["series"].isnull().any()
                ):
                    SDE_URL.append("")
                    SEE_URL.append("")
                else:
                    # Extract compname, convert to lowercase, remove trailing numbers, and replace
                    # spaces with underscores
                    comp = group["compname"].iloc[0].lower()
                    comp = re.sub(r"\d+$", "", comp)
                    comp = comp.replace(" ", "_")

                    # Create and append URLs
                    SDE_URL.append(f"https://casoilresource.lawr.ucdavis.edu/sde/?series={comp}")
                    SEE_URL.append(f"https://casoilresource.lawr.ucdavis.edu/see/#{comp}")

        else:
            # Initialize lists to store data layers and URLs
            lab_lyrs = []
            lab_intpl_lyrs = []
            munsell_lyrs = []
            SDE_URL = []
            SEE_URL = []

            # Iterate over each entry in mucompdata_pd
            for i in range(len(mucompdata_pd)):
                # Initialize a DataFrame filled with NaNs
                lab_intpl = pd.DataFrame(
                    np.nan,
                    index=np.arange(comp_max_depths.iloc[i, 2]),
                    columns=["l", "a", "b"],
                )
                lab_intpl_lyrs.append(lab_intpl)

                # Create dummy data for lab and munsell layers
                keys = list(hz_lyrs[i].keys())
                lab_dummy = [{"", "", ""} for _ in range(len(keys))]
                munsell_dummy = [""] * len(keys)

                # Append dummy data to lists
                lab_lyrs.append(dict(zip(keys, lab_dummy)))
                munsell_lyrs.append(dict(zip(keys, munsell_dummy)))

                # Append empty URLs
                SDE_URL.append("")
                SEE_URL.append("")

    else:
        # Initialize lists to store data layers and URLs
        lab_lyrs = []
        lab_intpl_lyrs = []
        munsell_lyrs = []
        SDE_URL = []
        SEE_URL = []

        # Iterate over each entry in mucompdata_pd
        for i in range(len(mucompdata_pd)):
            # Initialize a DataFrame filled with NaNs
            lab_intpl = pd.DataFrame(
                np.nan,
                index=np.arange(comp_max_depths.iloc[i, 2]),
                columns=["l", "a", "b"],
            )
            lab_intpl_lyrs.append(lab_intpl)

            # Create dummy data for lab and munsell layers
            keys = list(hz_lyrs[i].keys())
            lab_dummy = [{"", "", ""} for _ in range(len(keys))]
            munsell_dummy = [""] * len(keys)

            # Append dummy data to lists
            lab_lyrs.append(dict(zip(keys, lab_dummy)))
            munsell_lyrs.append(dict(zip(keys, munsell_dummy)))

            # Append empty URLs
            SDE_URL.append("")
            SEE_URL.append("")

    # Subset datasets to exclude pedons without any depth information
    cokeys_with_depth = mucompdata_pd[mucompdata_pd["comp_max_bottom"] > 0].cokey.unique()

    # If there are cokeys with depth
    if len(cokeys_with_depth) > 0:
        # Subset based on cokeys with depth data
        mucompdata_pd = mucompdata_pd[mucompdata_pd["cokey"].isin(cokeys_with_depth)].reset_index(
            drop=True
        )
        muhorzdata_pd = muhorzdata_pd[muhorzdata_pd["cokey"].isin(cokeys_with_depth)].reset_index(
            drop=True
        )
        comp_max_depths = comp_max_depths[
            comp_max_depths["cokey"].isin(cokeys_with_depth)
        ].reset_index(drop=True)

        # Update comp_key and cokey_Index
        comp_key = mucompdata_pd["cokey"].unique().tolist()
        cokey_Index = dict(zip(comp_key, range(len(comp_key))))

        # Get indices of components with depth data to exclude profiles with no depth information
        indices_with_depth = mucompdata_pd.index.tolist()

        # Subset layers based on indices with depth
        layer_lists = [
            lab_intpl_lyrs,
            getProfile_cokey,
            snd_lyrs,
            cly_lyrs,
            txt_lyrs,
            rf_lyrs,
            cec_lyrs,
            ph_lyrs,
            ec_lyrs,
            hz_lyrs,
            lab_lyrs,
            munsell_lyrs,
        ]

        for i, lst in enumerate(layer_lists):
            layer_lists[i] = [lst[index] for index in indices_with_depth]

        # Unpack the layer lists
        (
            lab_intpl_lyrs,
            getProfile_cokey,
            snd_lyrs,
            cly_lyrs,
            txt_lyrs,
            rf_lyrs,
            cec_lyrs,
            ph_lyrs,
            ec_lyrs,
            hz_lyrs,
            lab_lyrs,
            munsell_lyrs,
        ) = layer_lists

    # Create a new column 'soilID_rank' which will be True for the first row in each group sorted
    # by 'distance' and False for other rows
    mucompdata_pd = mucompdata_pd.sort_values(["compname_grp", "distance"])
    mucompdata_pd["soilID_rank"] = ~mucompdata_pd.duplicated("compname_grp", keep="first")

    # Assign the minimum distance for each group to a new column 'min_dist'
    mucompdata_pd["min_dist"] = mucompdata_pd.groupby("compname_grp")["distance"].transform("first")

    mucompdata_pd = mucompdata_pd.reset_index(drop=True)

    # ---------------------------------------------------------------------------------------------
    # Ecological site
    if data_source == "SSURGO":
        if not out["ESD"]:
            ESDcompdata_pd = None
        else:
            ESD = pd.json_normalize(out["ESD"])
            ESD[["cokey", "ecoclassid", "ecoclassname"]] = ESD[
                ["cokey", "ecoclassid", "ecoclassname"]
            ].astype(str)

            # Check if any cokey in ESD matches with mucompdata_pd
            if any(ESD["cokey"].isin(mucompdata_pd["cokey"])):
                ESDcompdata_pd = pd.merge(
                    mucompdata_pd[["mukey", "cokey", "compname"]],
                    ESD,
                    on="cokey",
                    how="left",
                )
            else:
                ESDcompdata_pd = None

    elif data_source == "STATSGO":
        ESDcompdataQry = (
            "SELECT cokey,  ecoclassid, ecoclassname FROM coecoclass WHERE cokey IN ("
            + ",".join(map(str, comp_key))
            + ")"
        )
        ESDcompdata_out = sda_return(propQry=ESDcompdataQry)

        if ESDcompdata_out.empty:
            ESDcompdata_pd = None
        else:
            ESDcompdata_sda = pd.DataFrame(
                ESDcompdata_out["Table"].iloc[0][1:], columns=ESDcompdata_out["Table"].iloc[0][0]
            )

            ESDcompdata_sda[["cokey", "ecoclassid", "ecoclassname"]] = ESDcompdata_sda[
                ["cokey", "ecoclassid", "ecoclassname"]
            ].astype(str)

            # Check if any cokey in ESDcompdata_sda matches with mucompdata_pd
            if any(ESDcompdata_sda["cokey"].isin(mucompdata_pd["cokey"])):
                ESDcompdata_pd = pd.merge(
                    mucompdata_pd[["mukey", "cokey", "compname"]],
                    ESDcompdata_sda,
                    on="cokey",
                    how="left",
                )
            else:
                ESDcompdata_pd = None

    if ESDcompdata_pd is not None:
        # Clean and process the dataframe
        ESDcompdata_pd = ESDcompdata_pd.replace("NULL", np.nan)
        ESDcompdata_pd = ESDcompdata_pd.drop_duplicates(keep="first").reset_index(drop=True)
        ESDcompdata_pd = ESDcompdata_pd[ESDcompdata_pd["cokey"].isin(comp_key)]
        ESDcompdata_pd["Comp_Rank"] = ESDcompdata_pd["cokey"].map(cokey_Index)
        ESDcompdata_pd.sort_values(["Comp_Rank"], ascending=True, inplace=True)
        ESDcompdata_pd.drop(columns="Comp_Rank", inplace=True)

        # Update ecoclassid based on MLRA update by querying 'ESD_class_synonym_list' table
        ecositeID = ESDcompdata_pd["ecoclassid"].dropna().tolist()

        # old code
        ESD_geo = []
        ESD_geo.extend(ecositeID)
        ESD_geo = [ESD_geo for ESD_geo in ESD_geo if str(ESD_geo) != "nan"]
        ESD_geo = ESD_geo[0][1:5]

        class_url = "https://edit.jornada.nmsu.edu/services/downloads/esd/%s/class-list.json" % (
            ESD_geo
        )

        try:
            response = requests.get(class_url, timeout=4)
            response.raise_for_status()  # Raise an exception for any HTTP error

            ESD_list = response.json()
            ESD_list_pd = json_normalize(ESD_list["ecoclasses"])[["id", "legacyId"]]
            ESD_URL = []

            if isinstance(ESD_list, list):
                ESD_URL.append("")
            else:
                for i in range(len(ecositeID)):
                    if (
                        ecositeID[i] in ESD_list_pd["id"].tolist()
                        or ecositeID[i] in ESD_list_pd["legacyId"].tolist()
                    ):
                        ecosite_edit_id = ESD_list_pd[
                            ESD_list_pd.apply(
                                lambda r: r.str.contains(ecositeID[i], case=False).any(),
                                axis=1,
                            )
                        ]["id"].values[0]
                        ES_URL_t = (
                            "https://edit.jornada.nmsu.edu/catalogs/esd/"
                            f"{ESD_geo}/{ecosite_edit_id}"
                        )
                        ESD_URL.append(ES_URL_t)
                    else:
                        ESD_URL.append("")

            ESDcompdata_pd = ESDcompdata_pd.assign(esd_url=ESD_URL)
        except requests.exceptions.RequestException as err:
            ESDcompdata_pd["esd_url"] = pd.Series(np.repeat("", len(ecositeID))).values
            print("An error occurred:", err)

        # Assign missing ESD for components that have other instances with an assigned ESD
        if ESDcompdata_pd is not None:
            if (
                ESDcompdata_pd.ecoclassid.isnull().any()
                or ESDcompdata_pd.ecoclassname.isnull().any()
            ):
                ESDcompdata_pd["compname_grp"] = ESDcompdata_pd.compname.str.replace(r"[0-9]+", "")
                ESDcompdata_pd_comp_grps = [
                    g for _, g in ESDcompdata_pd.groupby(["compname_grp"], sort=False)
                ]
                ecoList_out = []
                for i in range(len(ESDcompdata_pd_comp_grps)):
                    comp_grps_temp = ESDcompdata_pd_comp_grps[i]
                    if len(comp_grps_temp) == 1:
                        ecoList_out.append(comp_grps_temp)
                    elif (
                        comp_grps_temp.ecoclassid.isnull().all()
                        or comp_grps_temp.ecoclassname.isnull().all()
                    ):
                        ecoList_out.append(comp_grps_temp)
                    elif (
                        comp_grps_temp.ecoclassid.isnull().any()
                        and len(comp_grps_temp.ecoclassid.dropna().unique()) == 1
                    ) and (
                        comp_grps_temp.ecoclassname.isnull().any()
                        and len(comp_grps_temp.ecoclassname.dropna().unique()) == 1
                    ):
                        comp_grps_temp["ecoclassid"] = pd.Series(
                            np.tile(
                                comp_grps_temp.ecoclassid.dropna().unique().tolist(),
                                len(comp_grps_temp),
                            )
                        ).values
                        comp_grps_temp["ecoclassname"] = pd.Series(
                            np.tile(
                                comp_grps_temp.ecoclassname.dropna().unique().tolist(),
                                len(comp_grps_temp),
                            )
                        ).values
                        url = comp_grps_temp.esd_url.unique().tolist()
                        url = [x for x in url if x != ""]
                        if not url:
                            comp_grps_temp["esd_url"] = pd.Series(
                                np.tile("", len(comp_grps_temp))
                            ).values
                        else:
                            comp_grps_temp["esd_url"] = pd.Series(
                                np.tile(url, len(comp_grps_temp))
                            ).values
                        ecoList_out.append(comp_grps_temp)
                    else:
                        ecoList_out.append(comp_grps_temp)
                ESDcompdata_pd = pd.concat(ecoList_out)

        ESDcompdata_group_cokey = [g for _, g in ESDcompdata_pd.groupby(["cokey"], sort=False)]
        esd_comp_list = []
        for i in range(len(ESDcompdata_group_cokey)):
            if ESDcompdata_group_cokey[i]["ecoclassname"].isnull().values.any():
                esd_comp_list.append({"ESD": {"ecoclassid": "", "ecoclassname": "", "esd_url": ""}})
            else:
                esd_comp_list.append(
                    {
                        "ESD": {
                            "ecoclassid": ESDcompdata_group_cokey[i]["ecoclassid"].tolist(),
                            "ecoclassname": ESDcompdata_group_cokey[i]["ecoclassname"].tolist(),
                            "esd_url": ESDcompdata_group_cokey[i]["esd_url"].tolist(),
                        }
                    }
                )
        else:
            esd_comp_list = []
            for i in range(len(mucompdata_pd)):
                esd_comp_list.append({"ESD": {"ecoclassid": "", "ecoclassname": "", "esd_url": ""}})

        # Add ecosite data to mucompdata_pd for testing output. In cases with multiple ESDs per
        # component, only take the first.
        if ESDcompdata_pd is None:
            mucompdata_pd["ecoclassid"] = pd.Series(np.tile(np.nan, len(mucompdata_pd))).values
            mucompdata_pd["ecoclassname"] = pd.Series(np.tile(np.nan, len(mucompdata_pd))).values
        else:
            mucompdata_pd = pd.merge(
                mucompdata_pd,
                ESDcompdata_pd[["cokey", "ecoclassid", "ecoclassname"]]
                .drop_duplicates("cokey", keep="first")
                .reset_index(drop=True),
                on="cokey",
                how="left",
            )

    # --------------------------------------------------------------------------------------------
    # SoilIDList output

    # ------------------------------------------------------------
    # Define model version
    model_version = "3.0"
    # Create the soilIDRank_output list by combining the dataframes of various data sources
    soilIDRank_output = [
        pd.concat(
            [
                getProfile_cokey[i][["compname", "sandpct_intpl", "claypct_intpl", "rfv_intpl"]],
                lab_intpl_lyrs[i],
            ],
            axis=1,
        )
        for i in range(len(getProfile_cokey))
    ]

    # Convert the list to a DataFrame and reset the index
    soilIDRank_output_pd = pd.concat(soilIDRank_output).reset_index(drop=True)

    # Sort mucompdata_pd based on normalized distance score in descending order
    mucompdata_cond_prob = mucompdata_pd.sort_values(
        "distance_score_norm", ascending=False
    ).reset_index(drop=True)

    # Generate the Rank_Loc column values
    rank_id = 1
    Rank_Loc = []
    for rank, displayed in mucompdata_cond_prob["soilID_rank"].items():
        if displayed:
            Rank_Loc.append(str(rank_id))
            rank_id += 1
        else:
            Rank_Loc.append("Not Displayed")

    mucompdata_cond_prob["Rank_Loc"] = Rank_Loc
    print(mucompdata_cond_prob.columns)
    # ------------------------------------------------------------

    # Sort mucompdata_cond_prob by soilID_rank and distance_score_norm
    mucompdata_cond_prob = mucompdata_cond_prob.sort_values(
        ["soilID_rank", "distance_score_norm"], ascending=[False, False]
    )
    mucomp_index = mucompdata_cond_prob.index

    # Generate the ID list
    ID = [
        {
            "name": site.capitalize(),
            "component": comp.capitalize(),
            "score_loc": sc,
            "rank_loc": rank,
        }
        for site, comp, sc, rank in zip(
            mucompdata_cond_prob["compname"],
            mucompdata_cond_prob["compname_grp"],
            mucompdata_cond_prob["distance_score_norm"].round(3),
            mucompdata_cond_prob["Rank_Loc"],
        )
    ]

    # Replace NaN values with an empty string
    mucompdata_cond_prob = mucompdata_cond_prob.fillna("")

    # Generate the Site list
    Site = [
        {
            "siteData": {
                "mapunitID": row["mukey"],
                "componentID": row["cokey"],
                "componentKind": row["compkind"],
                "dataSource": row["data_source"],
                "textureInfill": row["OSD_text_int"],
                "rfvInfill": row["OSD_rfv_int"],
                "componentPct": row["comppct_r"],
                "distance": row["distance"],
                "minCompDistance": row["min_dist"],
                "slope": row["slope_r"],
                "nirrcapcl": row["nirrcapcl"],
                "nirrcapscl": row["nirrcapscl"],
                "nirrcapunit": row["nirrcapunit"],
                "irrcapcl": row["irrcapcl"],
                "irrcapscl": row["irrcapscl"],
                "irrcapunit": row["irrcapunit"],
                "taxsubgrp": row["taxsubgrp"],
                "sdeURL": SDE_URL[idx],
                "seeURL": SEE_URL[idx],
            },
            "siteDescription": row["brief_narrative"],
        }
        for idx, row in mucompdata_cond_prob.iterrows()
    ]

    # Reordering lists using list comprehension and mucomp_index
    lists_to_reorder = [
        esd_comp_list,
        hz_lyrs,
        snd_lyrs,
        cly_lyrs,
        txt_lyrs,
        rf_lyrs,
        cec_lyrs,
        ph_lyrs,
        ec_lyrs,
        lab_lyrs,
        munsell_lyrs,
    ]
    reordered_lists = [[lst[i] for i in mucomp_index] for lst in lists_to_reorder]

    # Destructuring reordered lists for clarity
    (
        esd_comp_list,
        hz_lyrs,
        snd_lyrs,
        cly_lyrs,
        txt_lyrs,
        rf_lyrs,
        cec_lyrs,
        ph_lyrs,
        ec_lyrs,
        lab_lyrs,
        munsell_lyrs,
    ) = reordered_lists

    # Generating output_SoilList
    output_SoilList = [
        dict(
            zip(
                [
                    "id",
                    "site",
                    "esd",
                    "bottom_depth",
                    "sand",
                    "clay",
                    "texture",
                    "rock_fragments",
                    "cec",
                    "ph",
                    "ec",
                    "lab",
                    "munsell",
                ],
                row,
            )
        )
        for row in zip(
            ID,
            Site,
            esd_comp_list,
            hz_lyrs,
            snd_lyrs,
            cly_lyrs,
            txt_lyrs,
            rf_lyrs,
            cec_lyrs,
            ph_lyrs,
            ec_lyrs,
            lab_lyrs,
            munsell_lyrs,
        )
    ]

    # Writing out list of data needed for soilIDRank
    if plot_id is None:
        soilIDRank_output_pd.to_csv(
            "Data/output/soilIDRank_ofile1.csv",
            index=None,
            header=True,
        )
        mucompdata_cond_prob.to_csv(
            "Data/output/soilIDRank_ofile2.csv",
            index=None,
            header=True,
        )
    else:
        output_data = json.dumps(
            {
                "metadata": {
                    "location": "us",
                    "model": "v3",
                    "unit_measure": {
                        "distance": "m",
                        "depth": "cm",
                        "cec": "cmol(c)/kg",
                        "clay": "%",
                        "rock_fragments": "cm3/100cm3",
                        "sand": "%",
                        "ec": "ds/m",
                    },
                },
                "AWS_PIW90": round(float(aws_PIW90), 2),
                "Soil Data Value": var_imp,
                "soilList": output_SoilList,
            }
        )
        save_model_output(
            plot_id,
            model_version,
            output_data,
            soilIDRank_output_pd.to_csv(index=None, header=True),
            mucompdata_cond_prob.to_csv(index=None, header=True),
        )

    # Return the final output
    return {
        "metadata": {
            "location": "us",
            "model": "v3",
            "unit_measure": {
                "distance": "m",
                "depth": "cm",
                "cec": "cmol(c)/kg",
                "clay": "%",
                "rock_fragments": "cm3/100cm3",
                "sand": "%",
                "ec": "ds/m",
            },
        },
        "AWS_PIW90": round(float(aws_PIW90), 2),
        "Soil Data Value": var_imp,
        "soilList": output_SoilList,
    }


##############################################################################################
#                                   rankPredictionUS                                         #
##############################################################################################
def rankPredictionUS(
    lon,
    lat,
    soilHorizon,
    horizonDepth,
    rfvDepth,
    lab_Color,
    pSlope,
    pElev,
    bedrock,
    cracks,
    plot_id=None,
):
    """
    TODO: Future testing to see if deltaE2000 values should be incorporated
    into site data use 'getColor_deltaE2000_OSD_pedon' and helper functions
    located in utils.py
    """
    # ---------------------------------------------------------------------------------------
    # ------ Load in user data --------#
    # Initialize the DataFrame from the input data
    soil_df = pd.DataFrame(
        {
            "soilHorizon": soilHorizon,
            "horizonDepth": horizonDepth,
            "rfvDepth": rfvDepth,
            "lab_Color": lab_Color,
        }
    )

    # Drop rows where all values are NaN
    soil_df.dropna(how="all", inplace=True)

    # Set the bottom of each horizon
    soil_df["bottom"] = soil_df["horizonDepth"]

    # Replace NaNs with None for consistency
    # soil_df.fillna(value=None, inplace=True)

    # Calculate the top depth for each horizon
    soil_df["top"] = [0] + soil_df["horizonDepth"].iloc[:-1].tolist()

    # Adjust the bottom depth based on bedrock depth
    if bedrock is not None and soil_df["bottom"].iloc[-1] > bedrock:
        last_valid_index = soil_df.loc[soil_df["bottom"] <= bedrock].index[-1]
        soil_df = soil_df.loc[:last_valid_index]
        soil_df["bottom"].iloc[-1] = bedrock

    # Drop the original horizonDepth column
    soil_df.drop(columns=["horizonDepth"], inplace=True)

    # Filter out rows without valid horizon data
    relevant_columns = ["soilHorizon", "rfvDepth", "lab_Color"]
    soil_df_slice = soil_df.dropna(how="all", subset=relevant_columns)

    if soil_df_slice.empty:
        soil_df_slice = None

    if soil_df_slice is not None:
        soil_df_slice = soil_df_slice.reset_index(drop=True)

        # Create index list of soil slices where user data exists
        pedon_slice_index = [
            j
            for i in range(len(soil_df_slice))
            for j in range(int(soil_df_slice.top[i]), int(soil_df_slice.bottom[i]))
        ]
        pedon_slice_index = [x for x in pedon_slice_index if x < 200]

        if bedrock is not None:
            pedon_slice_index.extend(range(bedrock, 200))

        # Convert soil properties to lists
        soilHorizon = soil_df.soilHorizon.tolist()
        rfvDepth = soil_df.rfvDepth.tolist()
        horizonDepthB = [int(x) for x in soil_df.bottom.tolist()]
        horizonDepthT = [int(x) for x in soil_df.top.tolist()]
        lab_Color = soil_df.lab_Color

        # Generate user specified percent clay, sand, and rfv distributions
        spt = [getSand(sh) for sh in soilHorizon]
        cpt = [getClay(sh) for sh in soilHorizon]
        p_cfg = [getCF_fromClass(rf) for rf in rfvDepth]

        p_sandpct_intpl = [
            spt[i]
            for i in range(len(soilHorizon))
            for _ in range(horizonDepthT[i], horizonDepthB[i])
        ]
        p_claypct_intpl = [
            cpt[i]
            for i in range(len(soilHorizon))
            for _ in range(horizonDepthT[i], horizonDepthB[i])
        ]
        p_cfg_intpl = [
            p_cfg[i]
            for i in range(len(soilHorizon))
            for _ in range(horizonDepthT[i], horizonDepthB[i])
        ]

        # Length of interpolated texture and RF depth
        p_bottom_depth = pd.DataFrame([-999, "sample_pedon", soil_df_slice.bottom.iloc[-1]]).T
        p_bottom_depth.columns = ["cokey", "compname", "bottom_depth"]

        # Pedon color data
        if not isinstance(lab_Color, pd.DataFrame):
            lab_Color = pd.DataFrame(lab_Color)
        if not lab_Color.isnull().all().all():  # Use all().all() to check the entire DataFrame
            lab_Color = lab_Color.apply(
                lambda x: [np.nan, np.nan, np.nan] if x.isnull().all() else x, axis=1
            )
            p_lab_intpl = [
                lab_Color.iloc[i].tolist()
                for i in range(len(lab_Color))
                for _ in range(horizonDepthT[i], horizonDepthB[i])
            ]
            p_lab_intpl_list = [item[0] for item in p_lab_intpl]  # Access the inner list
            p_lab_intpl = pd.DataFrame(p_lab_intpl_list, columns=["L", "A", "B"]).reset_index(
                drop=True
            )
        else:
            lab_Color = lab_Color.dropna()  # Remove rows where all elements are None
            p_lab_intpl = pd.DataFrame(
                np.nan, index=np.arange(200), columns=["L", "A", "B"]
            ).reset_index(drop=True)

        # Adjust depth interval for each dataset
        p_sandpct_intpl = adjust_depth_interval(p_sandpct_intpl)
        p_claypct_intpl = adjust_depth_interval(p_claypct_intpl)
        p_cfg_intpl = adjust_depth_interval(p_cfg_intpl)
        p_lab_intpl = adjust_depth_interval(p_lab_intpl)  # , add_columns=3)

        # Construct final dataframe with adjusted data
        p_compname = pd.Series("sample_pedon", index=np.arange(len(p_sandpct_intpl)))
        p_hz_data = pd.concat(
            [p_compname, p_sandpct_intpl, p_claypct_intpl, p_cfg_intpl, p_lab_intpl], axis=1
        )
        p_hz_data.columns = [
            "compname",
            "sandpct_intpl",
            "claypct_intpl",
            "rfv_intpl",
            "l",
            "a",
            "b",
        ]

        # Clean up the final data
        p_hz_data = p_hz_data.loc[:, ~p_hz_data.isnull().all()]
        p_hz_data = p_hz_data[p_hz_data.index.isin(pedon_slice_index)]

        # List of user entered variables
        p_hz_data_names = p_hz_data.columns.tolist()

    else:
        # Initialize primary data containers to default or empty values
        p_hz_data = None

        # Initialize interpolated soil property lists
        p_sandpct_intpl = []
        p_claypct_intpl = []
        p_cfg_intpl = []

        # Initialize lab interpolation data with NaNs
        p_lab_intpl = pd.DataFrame(np.nan, index=np.arange(1), columns=np.arange(3))

        # Set default bottom depth data
        if bedrock is not None:
            p_bottom_depth = pd.DataFrame([-999, "sample_pedon", bedrock]).T
        else:
            p_bottom_depth = pd.DataFrame([-999, "sample_pedon", 0]).T
        p_bottom_depth.columns = ["cokey", "compname", "bottom_depth"]

    if pElev is None:
        try:
            # Construct the URL for fetching elevation data based on latitude and longitude
            elev_url = (
                f"https://nationalmap.gov/epqs/pqs.php?x={lon}&y={lat}&units=Meters&output=json"
            )

            # Fetch data from the URL
            response = requests.get(elev_url, timeout=2)
            elev_data = response.json()

            # Extract elevation value and round it to 3 decimal places
            pElev = round(
                elev_data["USGS_Elevation_Point_Query_Service"]["Elevation_Query"]["Elevation"], 3
            )
        except Exception as err:
            print(f"Error fetching elevation data: {err}")
            pElev = None

    # Compute text completeness
    p_sandpct_intpl = [x for x in p_sandpct_intpl if x is not None and x == x]
    text_len = len(p_sandpct_intpl)
    text_thresholds = [1, 10, 20, 50, 70, 100]
    text_scores = [3, 8, 15, 25, 30, 35, 40]
    text_comp = compute_soilid_data_completeness(text_len, text_thresholds, text_scores)

    # Compute rf completeness
    p_cfg_intpl = [x for x in p_cfg_intpl if x is not None and x == x]
    rf_len = len(p_cfg_intpl)
    rf_thresholds = [1, 10, 20, 50, 70, 100, 120]
    rf_scores = [3, 6, 10, 15, 20, 23, 25]
    rf_comp = compute_soilid_data_completeness(rf_len, rf_thresholds, rf_scores)

    # Compute lab completeness
    p_lab_intpl = [x for x in p_lab_intpl if x is not None and x == x]
    lab_len = len(p_lab_intpl)
    lab_thresholds = [1, 10, 20, 50, 70, 100, 120]
    lab_scores = [1, 3, 6, 9, 12, 14, 15]
    lab_comp = compute_soilid_data_completeness(lab_len, lab_thresholds, lab_scores)

    # Compute slope and crack completeness
    slope_comp = 15 if pSlope is not None else 0
    crack_comp = 5 if cracks is not None else 0

    # Compute total data completeness
    data_completeness = slope_comp + crack_comp + text_comp + rf_comp + lab_comp

    # Generate completeness message
    missing_data = []
    if text_comp < 40:
        missing_data.append("soil texture")
    if rf_comp < 25:
        missing_data.append("soil rock fragments")
    if lab_comp < 15:
        missing_data.append("soil color")
    if slope_comp < 15:
        missing_data.append("slope")
    if crack_comp < 5:
        missing_data.append("soil cracking")

    if missing_data:
        missing_text = ", ".join(missing_data)
        text_completeness = (
            f"To improve predictions, complete data entry for: {missing_text} and re-sync."
        )
    else:
        text_completeness = "SoilID data entry for this site is complete."

    # -------------------------------------------------------------------------------------------
    # Load in component data from soilIDList
    if plot_id is None:
        # Reading from file
        soilIDRank_output_pd = pd.read_csv("Data/output/soilIDRank_ofile1.csv")
        mucompdata_pd = pd.read_csv("Data/output/soilIDRank_ofile2.csv")
        record_id = None
    else:
        # Read from database
        modelRun = load_model_output(plot_id)
        if modelRun:
            record_id = modelRun[0]
            soilIDRank_output_pd = pd.read_csv(io.StringIO(modelRun[2]))
            mucompdata_pd = pd.read_csv(io.StringIO(modelRun[3]))
        else:
            print("Cannot find a plot with this ID")

    # Modify mucompdata_pd DataFrame
    # mucompdata_pd = process_site_data(mucompdata_pd)

    # Create soil depth DataFrame and subset component depths based on max user
    # depth if no bedrock specified
<<<<<<< HEAD
    print(mucompdata_pd.columns)
=======
>>>>>>> 159fee22
    comp_max_depths = mucompdata_pd[["cokey", "compname", "comp_max_bottom"]]
    comp_max_depths.columns = ["cokey", "compname", "bottom_depth"]
    slices_of_soil = pd.concat([p_bottom_depth, comp_max_depths], axis=0).reset_index(drop=True)
    compnames = mucompdata_pd[["compname", "compname_grp"]]

    # Generate a matrix storing a flag describing soil (1) vs. non-soil (0) at each slice
    # note that this will truncate a profile to the max depth of actual data

    # Determine the maximum depth based on bedrock and user input
    if bedrock is None:
        max_depth = min(p_bottom_depth.bottom_depth.values[0], 200)
    else:
        max_depth = 200

    # Truncate depths in slices_of_soil that exceed max_depth
    slices_of_soil.loc[slices_of_soil.bottom_depth > max_depth, "bottom_depth"] = max_depth

    # Initialize the soil_matrix
    soil_matrix = pd.DataFrame(
        np.nan, index=np.arange(max_depth), columns=np.arange(len(slices_of_soil))
    )

    # Populate the soil_matrix
    for i, bottom_depth in enumerate(slices_of_soil.bottom_depth):
        # Check if the bottom_depth is less than max_depth
        if bottom_depth < max_depth:
            soil_matrix.iloc[:bottom_depth, i] = 1
            soil_matrix.iloc[bottom_depth:, i] = 0
        else:
            soil_matrix.iloc[:, i] = 1

    # Check if user has entered horizon data
    if p_hz_data.empty or p_bottom_depth.bottom_depth.le(0).any():
        soilIDRank_output_pd = None
    else:
        # Subset component soil properties to match user measured properties
        soilIDRank_output_pd = soilIDRank_output_pd[p_hz_data_names]

        # Subset soil_matrix to user measured slices
        soil_matrix = soil_matrix.loc[pedon_slice_index]

    # Horizon Data Similarity
    if soilIDRank_output_pd is not None:
        groups = [group for _, group in soilIDRank_output_pd.groupby(["compname"], sort=False)]

        Comp_Rank_Status = []
        Comp_Missing_Status = []
        Comp_name = []

        for group in groups:
            data_subgroup = group.drop(columns="compname")
            all_nan = data_subgroup.isnull().all().all()
            any_nan = data_subgroup.isnull().all().any()

            if all_nan:
                Comp_Rank_Status.append("Not Ranked")
                Comp_Missing_Status.append("No Data")
            elif any_nan:
                Comp_Rank_Status.append("Ranked")
                Comp_Missing_Status.append("Missing Data")
            else:
                Comp_Rank_Status.append("Ranked")
                Comp_Missing_Status.append("Data Complete")

            Comp_name.append(group["compname"].unique()[0])

        # Consolidate the results into a DataFrame
        Rank_Filter = pd.DataFrame(
            {
                "compname": Comp_name,
                "rank_status": Comp_Rank_Status,
                "missing_status": Comp_Missing_Status,
            }
        )

        # Horizon Data Matrix

        # Subset depth intervals to match user measured intervals
        horz_vars = [p_hz_data]
        horz_vars.extend([group.reset_index(drop=True).loc[pedon_slice_index] for group in groups])

        # Calculate similarity for each depth slice
        dis_mat_list = []
        for (
            i
        ) in (
            soil_matrix.index
        ):  # i should be an index of p_hz_data depth slices, e.g. if user only enters
            # 100-120cm data, then i = 100:120
            slice_data = [horz.loc[i] for horz in horz_vars]
            sliceT = pd.concat(slice_data, axis=1).T
            """
            Not all depth slices have the same user recorded data. Here we filter out data columns
            with missing data and use that to subset the component data.
            If certain components are missing lots of data and the filering results in less than 2
            soil properties, than we filter out data columns with missing USER data and components
            with missing data will later be assigned the max dissimilarity across all horizons
            """
            # Filter columns based on available data
            if bedrock is None or (bedrock is not None and i < bedrock):
                sample_pedon_slice_vars = (
                    sliceT.dropna(axis="columns").drop(["compname"], axis=1).columns.tolist()
                )
                if len(sample_pedon_slice_vars) < 2:
                    sample_pedon_slice_vars = (
                        sliceT[sliceT["compname"] == "sample_pedon"]
                        .dropna(axis="columns")
                        .drop(["compname"], axis=1)
                        .columns.tolist()
                    )
                sliceT = sliceT[sample_pedon_slice_vars]
            print(sliceT)
            D = gower_distances(sliceT)  # Equal weighting given to all soil variables
            dis_mat_list.append(D)

        # Determine if any components have all NaNs at every slice
        dis_mat_nan_check = np.ma.MaskedArray(dis_mat_list, mask=np.isnan(dis_mat_list))
        D_check = np.ma.average(dis_mat_nan_check, axis=0)
        Rank_Filter["rank_status"] = [
            "Not Ranked" if np.ma.is_masked(x) else "Ranked" for x in D_check[0][1:]
        ]

        # Calculate maximum dissimilarity
        dis_max_slice = [
            np.nanmax(matrix) if not np.isnan(matrix).all() else np.nan for matrix in dis_mat_list
        ]
        dis_max = np.nanmax(dis_max_slice)
        dis_max_slice = [dis_max if np.isnan(x) else x for x in dis_max_slice]

        # Apply depth weight
        depth_weight = np.concatenate((np.repeat(0.2, 20), np.repeat(1.0, 180)), axis=0)
        depth_weight = depth_weight[pedon_slice_index]
        print(depth_weight)
        # Infill Nan data

        # Update dis_mat_list using numpy operations
        for i, dis_mat in enumerate(dis_mat_list):
            soil_slice = soil_matrix.iloc[i, :]

            # Identify where NaN values exist and where the corresponding soil_slice is 1
            nan_and_soil_slice_is_one = np.isnan(dis_mat) & np.isin(
                np.arange(dis_mat.shape[1]), np.where(soil_slice == 1)[0]
            )

            # Identify where NaN values exist and both corresponding values in soil_slice are 0
            rows, cols = np.where(np.isnan(dis_mat))
            both_zero_rows_cols = [
                (row, col)
                for row, col in zip(rows, cols)
                if soil_slice[row] == 0 and soil_slice[col] == 0
            ]

            # Assign max dissimilarity or 0 based on conditions
            dis_mat[nan_and_soil_slice_is_one] = dis_max
            for row, col in both_zero_rows_cols:
                dis_mat[row, col] = 0

            dis_mat_list[i] = dis_mat

        # Weighted average of depth-wise dissimilarity matrices
        dis_mat_list = np.ma.MaskedArray(dis_mat_list, mask=np.isnan(dis_mat_list))
        D_sum = (
            np.ma.average(dis_mat_list, axis=0, weights=depth_weight)
            if depth_weight is not None
            else np.ma.average(dis_mat_list, axis=0)
        )
        D_sum = np.ma.filled(D_sum, fill_value=np.nan)
        D_horz = 1 - D_sum

    else:
        D_horz = None

    # ---Site Data Similarity---

    # Initialize variables for site similarity
    p_slope = pd.DataFrame(["sample_pedon", pSlope, pElev]).T
    p_slope.columns = ["compname", "slope_r", "elev_r"]

    # Check conditions to determine the data columns and feature weights
    if (pSlope is not None) and (p_bottom_depth.bottom_depth.any() > 0):
        D_site = compute_site_similarity(
            p_slope,
            mucompdata_pd,
            slices_of_soil,
            ["slope_r", "elev_r", "bottom_depth"],
            feature_weight=np.array([1.0, 0.5, 0.5]),
        )
    else:
        D_site = compute_site_similarity(
            p_slope, mucompdata_pd, slices_of_soil, feature_weight=np.array([1.0, 0.5])
        )

    # Adjust the distances and apply weight
    site_wt = 0.5
    D_site = (1 - D_site) * site_wt

    # Create the D_final dataframe based on the availability of D_horz and D_site data

    # When both D_horz and D_site are available
    if D_horz is not None and D_site is not None:
        D_site_hz = np.sum([D_site, D_horz], axis=0) / (1 + site_wt)
        D_final = pd.concat(
            [compnames, pd.Series(D_site_hz[0][1:]), pd.Series(np.repeat(1.0, len(compnames)))],
            axis=1,
        )

    # When only D_horz is available
    elif D_horz is not None:
        D_final = pd.concat(
            [compnames, pd.Series(D_horz[0][1:]), pd.Series(np.repeat(1.0, len(compnames)))], axis=1
        )

    # When only D_site is available
    elif D_site is not None:
        D_final = pd.concat(
            [compnames, pd.Series(D_site[0][1:]), pd.Series(np.repeat(1.0, len(compnames)))], axis=1
        )
        # Set rank status to 'Ranked with site data'
        Rank_Filter = pd.concat(
            [
                mucompdata_pd.compname,
                pd.Series(np.tile(["Ranked with site data"], len(mucompdata_pd))),
                pd.Series(np.tile(["Site data only"], len(mucompdata_pd))),
            ],
            axis=1,
        )
        Rank_Filter.columns = ["compname", "rank_status", "missing_status"]

    # When neither D_horz nor D_site is available
    else:
        D_final = pd.concat(
            [
                compnames,
                pd.Series(np.repeat(0.0, len(compnames))),
                pd.Series(np.repeat(0.0, len(compnames))),
            ],
            axis=1,
        )
        # Set rank status to 'Ranked with location data'
        Rank_Filter = pd.concat(
            [
                mucompdata_pd.compname,
                pd.Series(np.tile(["Ranked with location data"], len(mucompdata_pd))),
                pd.Series(np.tile(["Location data only"], len(mucompdata_pd))),
            ],
            axis=1,
        )
        Rank_Filter.columns = ["compname", "rank_status", "missing_status"]

    # Setting the columns for D_final dataframe
    D_final.columns = ["compname", "compname_grp", "Score_Data", "data_weight"]

    # Assigning the D_horz and D_site values to the D_final dataframe
    D_final["D_horz"] = np.nan if D_horz is None else D_horz[0][1:]
    D_final["D_site"] = np.nan if D_site is None else D_site[0][1:]

    # Refactoring the code for sorting, reindexing, and ranking the Data-only score

    # Sort and rank the components within each group
    soilIDList_data = []
    for _, group in D_final.groupby(["compname_grp"], sort=False):
        # Sort by score, and then by compname
        group = group.sort_values(by=["Score_Data", "compname"], ascending=[False, True])

        # The top component in each group gets a True rank, others get False
        group["soilID_rank_data"] = [True if i == 0 else False for i in range(len(group))]

        soilIDList_data.append(group)

    # Concatenate the sorted and ranked groups
    D_final = pd.concat(soilIDList_data).reset_index(drop=True)

    # Merge with the Rank_Filter data
    D_final = pd.merge(D_final, Rank_Filter, on="compname", how="left")

    # Assigning rank based on the soilID rank and rank status
    rank_id = 1
    Rank_Data = []
    for idx, row in D_final.iterrows():
        if not row["soilID_rank_data"]:
            Rank_Data.append("Not Displayed")
        elif row["rank_status"] == "Not Ranked":
            Rank_Data.append("Not ranked")
        else:
            Rank_Data.append(str(rank_id))
            rank_id += 1

    D_final["Rank_Data"] = Rank_Data
    """
    Code options for production API/testing output
    # ----------------------------------------------------------------
    #Data output for testing
    D_final_loc = pd.merge(D_final, mucompdata_pd[['compname', 'cokey', 'mukey',
    'distance_score', 'distance_score_norm', 'clay', 'taxorder', 'taxsubgrp', 'OSD_text_int',
    'OSD_rfv_int', 'data_source', 'Rank_Loc', 'majcompflag', 'comppct_r', 'distance',
    'nirrcapcl', 'nirrcapscl', 'nirrcapunit', 'irrcapcl', 'irrcapscl', 'irrcapunit',
    'ecoclassid_update', 'ecoclassname']], on='compname', how='left')
    """
    # Refactoring the code for data output

    # Merge D_final with additional data from mucompdata_pd
    D_final_loc = pd.merge(
        D_final,
        mucompdata_pd[
            [
                "compname",
                "cokey",
                "distance_score",
                "distance_score_norm",
                "clay",
                "taxorder",
                "taxsubgrp",
                "OSD_text_int",
                "OSD_rfv_int",
                "data_source",
                "Rank_Loc",
            ]
        ],
        on="compname",
        how="left",
    )

    # If Score_Data is NaN, assign 0 to data_weight
    D_final_loc.loc[D_final_loc["Score_Data"].isnull(), "data_weight"] = 0

    # Calculate the final score incorporating the location score
    location_weight = 1

    # Check if both D_horz and D_site are None
    if D_horz is None and D_site is None:
        Score_Data_Loc = [0.0 for _ in range(len(D_final_loc))]
    else:
        # Scale location and data scores for equal weighting
        D_final_loc["Score_Data_scale"] = D_final_loc["Score_Data"] / np.nanmax(
            D_final_loc["Score_Data"]
        )
        D_final_loc["distance_score_scale"] = D_final_loc["distance_score"] / np.nanmax(
            D_final_loc["distance_score"]
        )

        # Calculate the combined score
        Score_Data_Loc = (D_final_loc["Score_Data_scale"] + D_final_loc["distance_score_scale"]) / (
            D_final_loc["data_weight"] + location_weight
        )
        Score_Data_Loc /= np.nanmax(Score_Data_Loc)

    # Assign the final combined score to the dataframe
    D_final_loc["Score_Data_Loc"] = Score_Data_Loc

    # Rule-based code to identify vertisols or soils with vertic properties

    # Identify vertisols based on cracks, clay texture, and taxonomic presence of "ert"
    # Compute the condition for rows that meet the criteria
    condition = (
        cracks
        & (D_final_loc["clay"] == "Yes")
        & (
            D_final_loc["taxorder"].str.contains("ert", case=False)
            | D_final_loc["taxsubgrp"].str.contains("ert", case=False)
        )
        & D_final_loc["soilID_rank_data"]
    )

    # Sum the number of components that meet the criteria
    vert = condition.sum()

    # If only one component meets these criteria, assign weight of 1 to that component
    if vert == 1:
        D_final_loc.loc[condition, "Score_Data_Loc"] = 1.001

    # Sorting and reindexing of final dataframe based on component groups
    soilIDList_out = []

    for _, group in D_final_loc.groupby("compname_grp", sort=False):
        group = group.sort_values("Score_Data_Loc", ascending=False).reset_index(drop=True)
        group["soilID_rank_final"] = [True if idx == 0 else False for idx in range(len(group))]
        soilIDList_out.append(group)

    # Concatenate the list of dataframes
    D_final_loc = pd.concat(soilIDList_out)

    # Sort dataframe based on Score_Data_Loc and compname
    D_final_loc = D_final_loc.sort_values(
        ["Score_Data_Loc", "compname"], ascending=[False, True]
    ).reset_index(drop=True)

    # Create a Rank_Data_Loc column
    rank_id = 1
    Rank_DataLoc = []

    for i, row in D_final_loc.iterrows():
        if not row["soilID_rank_final"]:
            Rank_DataLoc.append("Not Displayed")
        elif row["rank_status"] == "Not Ranked":
            Rank_DataLoc.append("Not ranked")
        else:
            Rank_DataLoc.append(str(rank_id))
            rank_id += 1

    D_final_loc["Rank_Data_Loc"] = Rank_DataLoc

    # Sort dataframe based on soilID_rank_final and Score_Data_Loc
    D_final_loc = D_final_loc.sort_values(
        ["soilID_rank_final", "Score_Data_Loc"], ascending=[False, False]
    ).reset_index(drop=True)

    # Uncomment code for testing output
    """
    # ----------------------------------------------------------------
    # Data formatting for testing

    # # Update LCC_I column
    D_final_loc['LCC_I'] = np.where(
        (D_final_loc['irrcapcl'] == 'nan') | (D_final_loc['irrcapscl'] == 'nan'),
        None, D_final_loc['irrcapcl'] + "-" + D_final_loc['irrcapscl']
    )

    # Update LCC_NI column
    D_final_loc['LCC_NI'] = np.where(
        (D_final_loc['nirrcapcl'] == 'nan') | (D_final_loc['nirrcapscl'] == 'nan'),
        None,
        D_final_loc['nirrcapcl'] + "-" + D_final_loc['nirrcapscl']
    )
    # ----------------------------------------------------------------
    """

    # Replace NaN values in the specified columns with 0.0
    D_final_loc[
        [
            "Score_Data",
            "D_horz",
            "D_site",
            "Score_Data_Loc",
            "distance_score",
            "distance_score_norm",
        ]
    ] = D_final_loc[
        [
            "Score_Data",
            "D_horz",
            "D_site",
            "Score_Data_Loc",
            "distance_score",
            "distance_score_norm",
        ]
    ].fillna(
        0.0
    )

    # Adjust the 'Score_Data_Loc' column based on 'data_completeness'
    min_scaling_factor = 0.25 if data_completeness < 25 else float(data_completeness) / 100
    D_final_loc["Score_Data_Loc"] *= min_scaling_factor

    # Construct the output format
    Rank = [
        {
            "name": row.compname.capitalize(),
            "component": row.compname_grp.capitalize(),
            "componentID": row.cokey,
            "score_data_loc": (
                "" if row.missing_status == "Location data only" else round(row.Score_Data_Loc, 3)
            ),
            "rank_data_loc": (
                "" if row.missing_status == "Location data only" else row.Rank_Data_Loc
            ),
            "score_data": (
                "" if row.missing_status == "Location data only" else round(row.Score_Data, 3)
            ),
            "rank_data": "" if row.missing_status == "Location data only" else row.Rank_Data,
            "score_loc": round(row.distance_score_norm, 3),
            "rank_loc": row.Rank_Loc,
            "componentData": row.missing_status,
        }
        for _, row in D_final_loc.iterrows()
    ]

    output_data = {
        "metadata": {
            "location": "us",
            "model": "v2",
            "dataCompleteness": {"score": data_completeness, "text": text_completeness},
        },
        "soilRank": Rank,
    }

    # If 'record_id' is provided, save the output data
    if record_id is not None:
        model_version = 3
        save_rank_output(record_id, model_version, json.dumps(output_data))

    return output_data
    """
    # Data return for testing
    return(D_final_loc[['compname', 'compname_grp', 'Rank_Loc', 'distance_score_norm',
    'Rank_Data', 'Score_Data', 'Rank_Data_Loc', 'Score_Data_Loc','ecoclassid_update',
    'ecoclassname', 'LCC_I', 'LCC_NI', 'taxorder', 'taxsubgrp', 'majcompflag',
    'comppct_r', 'distance']])
    # ----------------------------------------------------------------
    """


# Generate data completeness score
def compute_soilid_data_completeness(length, thresholds, scores):
    for thres, score in zip(thresholds, scores):
        if length <= thres:
            return score
    return scores[-1]


def adjust_depth_interval(data, target_length=200, add_columns=1):
    """Adjusts the depth interval of user data."""

    # Convert input to a DataFrame
    if isinstance(data, list):
        data = pd.DataFrame(data)  # , columns=np.arange(add_columns))
    elif isinstance(data, pd.Series):
        data = data.to_frame()

    # Ensure data is a DataFrame at this point
    if not isinstance(data, pd.DataFrame):
        raise TypeError("Data must be a list, Series, or DataFrame")

    length = len(data)

    if length > target_length:
        # Truncate data if it exceeds the target length
        data = data.iloc[:target_length]
    elif length < target_length:
        # Extend data if it's shorter than the target length
        add_length = target_length - length
        add_data = pd.DataFrame(np.nan, index=np.arange(add_length), columns=data.columns)
        data = pd.concat([data, add_data])

    data.reset_index(drop=True, inplace=True)
    return data


# Helper function to update dataframes based on depth conditions
def update_intpl_data(
    df, col_names, values, very_bottom, OSD_depth_add, OSD_depth_remove, OSD_max_bottom_int
):
    if OSD_depth_add:
        layer_add = very_bottom - OSD_max_bottom_int
        pd_add = pd.DataFrame([values] * layer_add, columns=col_names)
        df = pd.concat([df.loc[: OSD_max_bottom_int - 1], pd_add], axis=0).reset_index(drop=True)
    elif OSD_depth_remove:
        df = df.loc[:very_bottom].reset_index(drop=True)
    return df


def rename_simulated_soil_profile_columns(df, soil_property_columns, depth):
    new_column_names = {}
    for col in soil_property_columns:
        new_column_names[col] = f"{col}_{depth}"
    df.rename(columns=new_column_names, inplace=True)


# calculate AWC for ROI
def calculate_aws(df, quantile):
    total = (df[quantile] * df["depth"] * df["n"]).sum()
    return pd.DataFrame({f"aws{quantile}_100": [total]})


# Creates a new soil horizon layer row in the soil horizon table
def create_new_layer(row, hzdept, hzdepb):
    return pd.DataFrame(
        {
            "cokey": row["cokey"],
            "hzdept_r": hzdepb,
            "hzdepb_r": hzdept,
            "chkey": row["chkey"],
            "hzname": None,
            "sandtotal_r": np.nan,
            "silttotal_r": np.nan,
            "claytotal_r": np.nan,
            "total_frag_volume": np.nan,
            "CEC": np.nan,
            "pH": np.nan,
            "EC": np.nan,
            "lep_r": np.nan,
            "comppct_r": row["comppct_r"],
            "compname": row["compname"],
            "slope_r": np.nan,
            "texture": None,
        },
        index=[0],
    )


# Creates a new row entry in the OSD (Official Series Description) soil horizon table
def create_new_layer_osd(row, top, bottom):
    """Create a new layer with specified top and bottom depths."""
    new_row = row.copy()
    new_row["top"] = top
    new_row["bottom"] = bottom
    for col in [
        "hzname",
        "texture_class",
        "cf_class",
        "matrix_dry_color_hue",
        "matrix_dry_color_value",
        "matrix_dry_color_chroma",
    ]:
        new_row[col] = None
    for col in [
        "r",
        "g",
        "b",
        "total_frag_volume",
        "claytotal_r",
        "sandtotal_r",
    ]:
        new_row[col] = np.nan
    return new_row<|MERGE_RESOLUTION|>--- conflicted
+++ resolved
@@ -9,23 +9,12 @@
 import numpy as np
 import pandas as pd
 import requests
-<<<<<<< HEAD
 from composition_stats import ilr, ilr_inv
 
 # Flask
 # from flask import current_app
 from pandas import json_normalize
 from scipy.stats import spearmanr
-=======
-import shapely
-from composition_stats import ilr, ilr_inv
-
-# Flask
-from flask import current_app
-from pandas import json_normalize
-from scipy.stats import spearmanr
-from shapely.geometry import Point
->>>>>>> 159fee22
 
 # Import local fucntions
 from utils import (  # slice_and_aggregate_soil_data,
@@ -2244,10 +2233,7 @@
 
     # Create soil depth DataFrame and subset component depths based on max user
     # depth if no bedrock specified
-<<<<<<< HEAD
-    print(mucompdata_pd.columns)
-=======
->>>>>>> 159fee22
+
     comp_max_depths = mucompdata_pd[["cokey", "compname", "comp_max_bottom"]]
     comp_max_depths.columns = ["cokey", "compname", "bottom_depth"]
     slices_of_soil = pd.concat([p_bottom_depth, comp_max_depths], axis=0).reset_index(drop=True)
