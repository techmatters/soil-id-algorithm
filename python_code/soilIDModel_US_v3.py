--- conflicted
+++ resolved
@@ -16,17 +16,18 @@
 from flask import current_app, jsonify
 
 # Import local fucntions
-from model.local_functions_SoilID_v3 import (
+from model.local_functions_SoilID_v3 import (  # slice_and_aggregate_soil_data,
     acomp,
     agg_data_layer,
     aggregate_data,
     calculate_vwc_awc,
+    compute_site_similarity,
     drop_cokey_horz,
     extract_muhorzdata_STATSGO,
     extract_statsgo_mucompdata,
     fill_missing_comppct_r,
+    getCF_class,
     getCF_fromClass,
-    getCF_class,
     getClay,
     getOSDCF,
     getProfile,
@@ -34,11 +35,8 @@
     getSand,
     getTexture,
     gower_distances,
-<<<<<<< HEAD
     infill_soil_data,
-=======
-    compute_site_similarity,
->>>>>>> 393a299b
+    information_gain,
     lab2munsell,
     load_model_output,
     munsell2rgb,
@@ -48,22 +46,10 @@
     save_model_output,
     save_rank_output,
     sda_return,
-<<<<<<< HEAD
     simulate_correlated_triangular,
     slice_and_aggregate_soil_data,
+    slice_and_aggregate_soil_data_old,
     trim_fraction,
-=======
-    trim_fraction,
-    infill_soil_data,
-    #slice_and_aggregate_soil_data,
-    slice_and_aggregate_soil_data_old,
-    acomp,
-    simulate_correlated_triangular,
-    process_data_with_rosetta,
-    aggregate_data,
-    calculate_vwc_awc,
-    information_gain,
->>>>>>> 393a299b
 )
 from osgeo import ogr
 from pandas.io.json import json_normalize
@@ -786,38 +772,37 @@
         "total_frag_volume",
     ]
 
-   
     sim = muhorzdata_pd[sim_columns]
-    sim = sim.rename(columns={'total_frag_volume': 'rfv_r'})
-
-    sim['rfv_h'] = None
-    sim['rfv_l'] = None
+    sim = sim.rename(columns={"total_frag_volume": "rfv_r"})
+
+    sim["rfv_h"] = None
+    sim["rfv_l"] = None
 
     sim_data_columns = [
-          "hzdept_r",
-          "hzdepb_r",
-          "sandtotal_l",
-          "sandtotal_r",
-          "sandtotal_h",
-          "silttotal_l",
-          "silttotal_r",
-          "silttotal_h",
-          "claytotal_l",
-          "claytotal_r",
-          "claytotal_h",
-          "dbovendry_l",
-          "dbovendry_r",
-          "dbovendry_h",
-          "wthirdbar_l",
-          "wthirdbar_r",
-          "wthirdbar_h",
-          "wfifteenbar_l",
-          "wfifteenbar_r",
-          "wfifteenbar_h",
-          "rfv_l",
-          "rfv_r",
-          "rfv_h",
-      ]
+        "hzdept_r",
+        "hzdepb_r",
+        "sandtotal_l",
+        "sandtotal_r",
+        "sandtotal_h",
+        "silttotal_l",
+        "silttotal_r",
+        "silttotal_h",
+        "claytotal_l",
+        "claytotal_r",
+        "claytotal_h",
+        "dbovendry_l",
+        "dbovendry_r",
+        "dbovendry_h",
+        "wthirdbar_l",
+        "wthirdbar_r",
+        "wthirdbar_h",
+        "wfifteenbar_l",
+        "wfifteenbar_r",
+        "wfifteenbar_h",
+        "rfv_l",
+        "rfv_r",
+        "rfv_h",
+    ]
     # infill missing data
     sim = infill_soil_data(sim)
 
@@ -830,19 +815,15 @@
         group_ag = slice_and_aggregate_soil_data_old(group[sim_data_columns])
         group_ag["compname_grp"] = group["compname_grp"].unique()[0]
         group_ag["distance_score"] = group["distance_score"].unique()[0]
-<<<<<<< HEAD
         group_ag = group_ag.drop("Depth", axis=1)
-=======
-        group_ag = group_ag.drop('Depth', axis=1)
-        #group_ag = group_ag.where(pd.notna(group_ag), 0.01)
+        # group_ag = group_ag.where(pd.notna(group_ag), 0.01)
         group_ag = group_ag.reset_index(drop=True)
->>>>>>> 393a299b
         agg_data.append(group_ag)
 
     # Concatenate the results for each column into a single dataframe
     agg_data_df = pd.concat(agg_data, axis=0, ignore_index=True).dropna().reset_index(drop=True)
-    #return(jsonify(agg_data_df.to_dict(orient='records')))
-    #return(jsonify(agg_data_df.to_dict()))
+    # return(jsonify(agg_data_df.to_dict(orient='records')))
+    # return(jsonify(agg_data_df.to_dict()))
     # return(json.dumps(agg_data_df[["sandtotal_r", "silttotal_r", "claytotal_r"]].values.tolist()))
 
     # Extract columns with names ending in '_r'
@@ -854,13 +835,13 @@
 
     ilr_site_txt = ilr(agg_data_df[["sandtotal_r", "silttotal_r", "claytotal_r"]].values)
     cor_cols = [
-            "ilr1",
-            "ilr2",
-            "dbovendry_r",
-            "wthirdbar_r",
-            "wfifteenbar_r",
-            "rfv_r",
-        ]
+        "ilr1",
+        "ilr2",
+        "dbovendry_r",
+        "wthirdbar_r",
+        "wfifteenbar_r",
+        "rfv_r",
+    ]
     rep_columns["ilr1"] = pd.Series(ilr_site_txt[:, 0])
     rep_columns["ilr2"] = pd.Series(ilr_site_txt[:, 1])
     rep_columns[cor_cols] = rep_columns[cor_cols].replace(0, 0.01)
@@ -869,10 +850,9 @@
     rep_columns = rep_columns[rep_columns["wthirdbar_r"] != 0.01]
 
     correlation_matrix_data = rep_columns[cor_cols]
- 
+
     local_correlation_matrix, _ = spearmanr(correlation_matrix_data, axis=0)
-    
-    
+
     """
     Step 2. Simulate data for each row, with the number of simulations equal
             to the (distance_score*100)*10
@@ -887,7 +867,7 @@
     )
 
     sim_data_out = []
-    
+
     for index, row in agg_data_df.iterrows():
         # 2a. Simulate sand/silt/clay percentages
         # 1. Extract and format data params
@@ -932,25 +912,27 @@
             [row["rfv_l"], row["rfv_r"], row["rfv_h"]],
         ]
         # Check diagonal elements and off-diagonal range
-        if not np.all(np.diag(local_correlation_matrix) == 1) or np.any(np.abs(local_correlation_matrix - np.eye(*local_correlation_matrix.shape)) > 1):
-            return(f"LinAlgError encountered in row index: {index}")
-            return("Correlation matrix diagonal/off-diagonal values are not valid.")
-        
+        if not np.all(np.diag(local_correlation_matrix) == 1) or np.any(
+            np.abs(local_correlation_matrix - np.eye(*local_correlation_matrix.shape)) > 1
+        ):
+            return f"LinAlgError encountered in row index: {index}"
+            return "Correlation matrix diagonal/off-diagonal values are not valid."
+
         # Check for NaNs or infs in the matrix
         if np.isnan(local_correlation_matrix).any() or np.isinf(local_correlation_matrix).any():
-            return(f"Division by zero encountered in row index: {index}")
-            return("Matrix contains NaNs or infs.")
-        
+            return f"Division by zero encountered in row index: {index}"
+            return "Matrix contains NaNs or infs."
+
             # Handling NaNs or infs. This is just an example and should be adapted based on your specific context.
             # For example, replace NaNs with 0.0 (or another appropriate value)
             local_correlation_matrix = np.nan_to_num(local_correlation_matrix)
-        
+
         # Try calculating eigenvalues again
         try:
             eigenvalues = np.linalg.eigvals(local_correlation_matrix)
         except np.linalg.LinAlgError:
-            return("Matrix still contains invalid values.")
-        
+            return "Matrix still contains invalid values."
+
         if np.any(eigenvalues <= 0):
             # Adjusting the matrix slightly if needed
             epsilon = 1e-10
@@ -958,14 +940,18 @@
 
         # Proceed with the simulation
         try:
-            sim_data = simulate_correlated_triangular(n=int(row["distance_score"] * 1000), params=params, correlation_matrix=local_correlation_matrix)
+            sim_data = simulate_correlated_triangular(
+                n=int(row["distance_score"] * 1000),
+                params=params,
+                correlation_matrix=local_correlation_matrix,
+            )
         except np.linalg.LinAlgError:
-            return("Adjusted matrix is still not positive definite.")
+            return "Adjusted matrix is still not positive definite."
         except ZeroDivisionError:
             # Handle the division by zero error
             return f"Division by zero encountered in row index: {index}"
             return "Division by zero encountered."
-        
+
         sim_data = pd.DataFrame(
             sim_data,
             columns=[
@@ -977,14 +963,8 @@
                 "rfv",
             ],
         )
-<<<<<<< HEAD
         sim_data["water_retention_third_bar"] = sim_data["water_retention_third_bar"].div(100)
         sim_data["water_retention_15_bar"] = sim_data["water_retention_15_bar"].div(100)
-=======
-
-        sim_data['water_retention_third_bar'] = sim_data['water_retention_third_bar'].div(100)
-        sim_data['water_retention_15_bar'] = sim_data['water_retention_15_bar'].div(100)
->>>>>>> 393a299b
         sim_txt = ilr_inv(sim_data[["ilr1", "ilr2"]])
         sim_txt = pd.DataFrame(sim_txt, columns=["sand_total", "silt_total", "clay_total"])
         sim_txt = sim_txt.multiply(100)
@@ -1016,51 +996,60 @@
     rosetta_data["layerID"] = sim_data_df["layerID"]
 
     awc = calculate_vwc_awc(rosetta_data)
-<<<<<<< HEAD
-    return jsonify(awc)
-=======
     awc = awc.applymap(lambda x: x.tolist() if isinstance(x, np.ndarray) else x)
-    awc['top'] = sim_data_df['hzdept_r']
-    awc['bottom'] = sim_data_df['hzdepb_r']
-    awc['compname_grp'] = sim_data_df['compname_grp']
-    data_len_depth = awc.groupby('top').apply(
-        lambda x: pd.DataFrame({'depth_len': [len(x)]}, index=[x.name])
+    awc["top"] = sim_data_df["hzdept_r"]
+    awc["bottom"] = sim_data_df["hzdepb_r"]
+    awc["compname_grp"] = sim_data_df["compname_grp"]
+    data_len_depth = (
+        awc.groupby("top")
+        .apply(lambda x: pd.DataFrame({"depth_len": [len(x)]}, index=[x.name]))
+        .reset_index()
+    )
+    awc = awc.merge(data_len_depth, on="top", how="left")
+
+    # Step 1: Reshaping awc data
+
+    # Apply the function to the entire ROI by depth
+    awc_quant_list = (
+        awc.groupby(["bottom"])
+        .apply(
+            lambda x: pd.DataFrame(
+                {
+                    "awc_quant": x["awc"].quantile([0.05, 0.50, 0.95]).values,
+                    "prob": [0.05, 0.50, 0.95],
+                    "n": len(x) / x["depth_len"].iloc[0],
+                }
+            )
+        )
+        .reset_index(level=[0, 1])
+    )
+
+    # Pivoting the DataFrame
+    awc_comp_quant = awc_quant_list.pivot(
+        index=["bottom", "n"], columns="prob", values="awc_quant"
     ).reset_index()
-    awc = awc.merge(data_len_depth, on='top', how='left')
-
-    # Step 1: Reshaping awc data
-
-    # Apply the function to the entire ROI by depth
-    awc_quant_list = awc.groupby(['bottom']).apply(
-        lambda x: pd.DataFrame({
-            'awc_quant': x['awc'].quantile([0.05, 0.50, 0.95]).values,
-            'prob': [0.05, 0.50, 0.95],
-            'n': len(x)/x['depth_len'].iloc[0]
-        })
-    ).reset_index(level=[0, 1])
-    
-    # Pivoting the DataFrame
-    awc_comp_quant = awc_quant_list.pivot(index=['bottom', 'n'], columns='prob', values='awc_quant').reset_index()
 
     # Renaming columns for clarity
-    awc_comp_quant.columns = ['bottom', 'n', '0.05', '0.50', '0.95']
+    awc_comp_quant.columns = ["bottom", "n", "0.05", "0.50", "0.95"]
 
     # Step 2: Joining with mu_data and filtering distinct rows
-    awc_comp_quant['top'] = np.where(awc_comp_quant['bottom'] <= 30, 0, np.where(awc_comp_quant['bottom'] > 30, 30, np.nan))
+    awc_comp_quant["top"] = np.where(
+        awc_comp_quant["bottom"] <= 30, 0, np.where(awc_comp_quant["bottom"] > 30, 30, np.nan)
+    )
 
     # Step 3: Calculating depth
-    awc_comp_quant['depth'] = awc_comp_quant['bottom'] - awc_comp_quant['top']
+    awc_comp_quant["depth"] = awc_comp_quant["bottom"] - awc_comp_quant["top"]
 
     # Steps 4 and 5: Group by 'compname_grp' and merge
     def calculate_aws(df, quantile):
         # calculate AWC for ROI
-        total = (df[quantile] * df['depth'] * df['n']).sum()
-        return pd.DataFrame({f'aws{quantile}_100': [total]})
-      
-    aws50 = calculate_aws(awc_comp_quant, '0.50')
-    aws05 = calculate_aws(awc_comp_quant, '0.05')
-    aws95 = calculate_aws(awc_comp_quant, '0.95')
-    
+        total = (df[quantile] * df["depth"] * df["n"]).sum()
+        return pd.DataFrame({f"aws{quantile}_100": [total]})
+
+    aws50 = calculate_aws(awc_comp_quant, "0.50")
+    aws05 = calculate_aws(awc_comp_quant, "0.05")
+    aws95 = calculate_aws(awc_comp_quant, "0.95")
+
     """
     Width of the 90th prediction interval for available water
     storage in the top 100cm of soil (aws_PIW90). This value
@@ -1068,76 +1057,70 @@
     the area of interest (AOI). Values greater than 3%
     indicate significant heterogenity in mapped soil properties.
     """
-    aws_PIW90 = aws95['aws0.95_100'] - aws05['aws0.05_100']
+    aws_PIW90 = aws95["aws0.95_100"] - aws05["aws0.05_100"]
 
     # aws_PI95 = pd.DataFrame({'aws_diff': [aws_PI95]})
-    
-    
+
     # ---------------------------------------------------------------------------
     # Calculate Information Gain, i.e., soil input variable importance
-    
-    #calculate texture
-    #return(jsonify(sim_data_df.to_dict(orient='records')))
-
-    
-    sim_data_df['texture'] = sim_data_df.apply(getTexture, axis=1)
-    sim_data_df['rfv_class'] = sim_data_df.apply(getCF_class, axis=1)
-    #return(jsonify(sim_data_df.to_dict(orient='records')))
+
+    # calculate texture
+    # return(jsonify(sim_data_df.to_dict(orient='records')))
+
+    sim_data_df["texture"] = sim_data_df.apply(getTexture, axis=1)
+    sim_data_df["rfv_class"] = sim_data_df.apply(getCF_class, axis=1)
+
+    # return(jsonify(sim_data_df.to_dict(orient='records')))
     def rename_columns(df, soil_property_columns, depth):
         new_column_names = {}
         for col in soil_property_columns:
-            new_column_names[col] = f'{col}_{depth}'
+            new_column_names[col] = f"{col}_{depth}"
         df.rename(columns=new_column_names, inplace=True)
-      
+
     # Remove the 'hzdepb_r' column
-    sim_data_df = sim_data_df.drop(columns=['hzdepb_r'], errors='ignore')
-    grp_list = sim_data_df['compname_grp'].unique().tolist()
+    sim_data_df = sim_data_df.drop(columns=["hzdepb_r"], errors="ignore")
+    grp_list = sim_data_df["compname_grp"].unique().tolist()
     # Define the soil property columns
-    soil_property_columns = [
-        'texture', 
-        'rfv_class'
-    ]
-    
+    soil_property_columns = ["texture", "rfv_class"]
+
     # Filter only the relevant columns
-    filter_columns = ['compname_grp', 'hzdept_r'] + soil_property_columns
+    filter_columns = ["compname_grp", "hzdept_r"] + soil_property_columns
     filtered_df = sim_data_df[filter_columns]
-    final_columns = ['compname_grp'] + soil_property_columns
-    
+    final_columns = ["compname_grp"] + soil_property_columns
+
     # Create a new DataFrame for each soil depth
-    df1 = filtered_df[filtered_df['hzdept_r'] == 0].copy().reset_index(drop=True)
+    df1 = filtered_df[filtered_df["hzdept_r"] == 0].copy().reset_index(drop=True)
     df1 = df1[final_columns]
     rename_columns(df1, soil_property_columns, 0)
-    
-    df2 = filtered_df[filtered_df['hzdept_r'] == 30].copy().reset_index(drop=True)
+
+    df2 = filtered_df[filtered_df["hzdept_r"] == 30].copy().reset_index(drop=True)
     df2 = df2[final_columns]
     rename_columns(df2, soil_property_columns, 30)
     # Assuming df1 and df2 are your dataframes
-    groups1 = df1.groupby('compname_grp')
-    groups2 = df2.groupby('compname_grp')
+    groups1 = df1.groupby("compname_grp")
+    groups2 = df2.groupby("compname_grp")
 
     # Concatenating corresponding groups
-    
+
     concatenated_groups = []
     for group_label in grp_list:
         group_df1 = groups1.get_group(group_label).reset_index(drop=True)
         if group_label in groups2.groups:
-            group_df2 = groups2.get_group(group_label).reset_index(drop=True) 
-        else: 
+            group_df2 = groups2.get_group(group_label).reset_index(drop=True)
+        else:
             group_df2 = pd.DataFrame(index=range(len(group_df1)), columns=group_df1.columns)
             group_df2.columns = df2.columns
-            group_df2['compname_grp'] = group_df1['compname_grp']
+            group_df2["compname_grp"] = group_df1["compname_grp"]
             group_df2 = group_df2.fillna(0)
             group_df2 = group_df2.reset_index(drop=True)
-        concatenated_group = pd.concat([group_df1, group_df2.drop('compname_grp', axis=1)], axis=1)
+        concatenated_group = pd.concat([group_df1, group_df2.drop("compname_grp", axis=1)], axis=1)
         concatenated_groups.append(concatenated_group)
 
     # Combine all concatenated groups into a single dataframe
     result_df = pd.concat(concatenated_groups, axis=0, ignore_index=True)
-    var_imp = information_gain(result_df, ['compname_grp'], 
-        ['texture_0', 'texture_30',
-        'rfv_class_0', 'rfv_class_30'
-        ])
->>>>>>> 393a299b
+    var_imp = information_gain(
+        result_df, ["compname_grp"], ["texture_0", "texture_30", "rfv_class_0", "rfv_class_30"]
+    )
 
     # ----------------------------------------------------------------------------
     # This extracts OSD color, texture, and CF data
@@ -2569,7 +2552,7 @@
     c_bottom_depths.columns = ["cokey", "compname", "bottom_depth"]
     slices_of_soil = pd.concat([p_bottom_depth, c_bottom_depths], axis=0).reset_index(drop=True)
     compnames = mucompdata_pd[["compname", "compname_grp"]]
-    
+
     # Generate a matrix storing a flag describing soil (1) vs. non-soil (0) at each slice
     # note that this will truncate a profile to the max depth of actual data
 
@@ -2738,7 +2721,6 @@
         D_horz = None
 
     # ---Site Data Similarity---
-    
 
     # Initialize variables for site similarity
     p_slope = pd.DataFrame(["sample_pedon", pSlope, pElev]).T
@@ -2757,7 +2739,7 @@
         D_site = compute_site_similarity(
             p_slope, mucompdata_pd, slices_of_soil, feature_weight=np.array([1.0, 0.5])
         )
-    
+
     # Adjust the distances and apply weight
     site_wt = 0.5
     D_site = (1 - D_site) * site_wt
@@ -2920,7 +2902,8 @@
     # Identify vertisols based on cracks, clay texture, and taxonomic presence of "ert"
     # Compute the condition for rows that meet the criteria
     condition = (
-        cracks == True
+        cracks
+        == True
         & (D_final_loc["clay"] == "Yes")
         & (
             D_final_loc["taxorder"].str.contains("ert", case=False)
