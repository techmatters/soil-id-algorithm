# Standard libraries
import collections
import io
import json
import re

# local libraries
import config

# Third-party libraries
import numpy as np
import pandas as pd
from color import lab2munsell, munsell2rgb
from composition_stats import ilr, ilr_inv
from db import load_model_output, save_model_output, save_rank_output

# Flask
from pandas import json_normalize
from scipy.stats import spearmanr
from services import (
    get_elev_data,
    get_esd_data,
    get_soil_series_data,
    get_soilweb_data,
    sda_return,
)
from utils import (
    acomp,
    aggregate_data,
    calculate_vwc_awc,
    compute_site_similarity,
    drop_cokey_horz,
    extract_mucompdata_STATSGO,
    extract_muhorzdata_STATSGO,
    fill_missing_comppct_r,
    getCF_class,
    getCF_fromClass,
    getClay,
    getOSDCF,
    getProfile,
    getProfileLAB,
    getSand,
    getTexture,
    gower_distances,
    infill_soil_data,
    information_gain,
    process_data_with_rosetta,
    process_distance_scores,
    process_horz_data,
    process_site_data,
    remove_organic_layer,
    simulate_correlated_triangular,
    slice_and_aggregate_soil_data,
)

# entry points
# getSoilLocationBasedGlobal
# getSoilLocationBasedUS
# rankPredictionUS
# rankPredictionGlobal
# getSoilGridsGlobal

# when a site is created, call getSoilLocationBasedUS/getSoilLocationBasedGlobal.
# when a site is created, call getSoilGridsGlobal
# after user has collected data, call rankPredictionUS/rankPredictionGlobal.

# set Pandas dataframe options
pd.set_option("future.no_silent_downcasting", True)


############################################################################################
#                                   getSoilLocationBasedUS                                 #
############################################################################################
def getSoilLocationBasedUS(lon, lat, plot_id):
    # Load in LAB to Munsell conversion look-up table
    color_ref = pd.read_csv(config.MUNSELL_RGB_LAB_PATH)
    LAB_ref = color_ref[["L", "A", "B"]]
    munsell_ref = color_ref[["hue", "value", "chroma"]]

    out = get_soilweb_data(lon, lat)

    OSD_compkind = ["Series", "Variant", "Family", "Taxadjunct"]
    # Check if point is in a NOTCOM area, and if so then infill with STATSGO from NRCS SDA
    if not out["spn"]:
        # Extract STATSGO data at point
        mucompdata_pd = extract_mucompdata_STATSGO(lon, lat)
        mucompdata_pd = process_site_data(mucompdata_pd)
        if mucompdata_pd is None or mucompdata_pd.empty:
            return "Soil ID not available in this area"
        else:
            data_source = "STATSGO"
    else:
        mucompdata_pd = pd.json_normalize(out["spn"])
        mucompdata_pd = process_site_data(mucompdata_pd)

        # For SSURGO, filter out data for distances over 1000m
        mucompdata_pd = mucompdata_pd[mucompdata_pd["distance"] <= 1000]

        if mucompdata_pd.empty:
            # Extract STATSGO data at point
            mucompdata_pd = extract_mucompdata_STATSGO(lon, lat)
            mucompdata_pd = process_site_data(mucompdata_pd)
            if mucompdata_pd.empty:
                return "Soil ID not available in this area"
            else:
                data_source = "STATSGO"
        else:
            data_source = "SSURGO"
    # Set the Exponential Decay Coefficient based on data source
    if data_source == "STATSGO":
        ExpCoeff = -0.0002772
    elif data_source == "SSURGO":
        ExpCoeff = -0.008

    # Process and fill missing or zero values in the 'comppct_r' column.
    mucompdata_pd = fill_missing_comppct_r(mucompdata_pd)

    # --------------------------------------------------------------------
    # Location based calculation
    # --------------------------------------------------------------------
    # Process distance scores and perform group-wise aggregations.
    mucompdata_pd = process_distance_scores(mucompdata_pd, ExpCoeff)

    if mucompdata_pd.empty:
        return "Soil ID not available in this area"
    # Add the data source column
    mucompdata_pd["data_source"] = data_source

    # Get cokeys of components where compkind is in OSD_compkind
    cokey_series = mucompdata_pd[mucompdata_pd["compkind"].isin(OSD_compkind)]["cokey"].tolist()

    # Get component key list
    comp_key = mucompdata_pd["cokey"].tolist()

    # ------------------------------------------------------------------------
    # Extracts horizon data
    # ------------------------------------------------------------------------
    if data_source == "SSURGO":
        # Convert JSON data to DataFrame
        muhorzdata_pd = pd.json_normalize(out["hz"])
        muhorzdata_pd = process_horz_data(muhorzdata_pd)

        # Filter rows based on component keys
        muhorzdata_pd = muhorzdata_pd.loc[muhorzdata_pd["cokey"].isin(comp_key)]

        # If dataset is empty and none of the components are Series, switch to STATSGO
        # and rerun site data extraction
        if (
            muhorzdata_pd[["hzdept_r", "hzdepb_r"]].isnull().all().all()
            and not mucompdata_pd["compkind"].isin(OSD_compkind).any()
        ):
            # STATSGO Component Data Processing
            mucompdata_pd = extract_mucompdata_STATSGO(lon, lat)

            # Process the mucompdata results
            if mucompdata_pd is None:
                return "Soil ID not available in this area"
            else:
                data_source = "STATSGO"
                ExpCoeff = -0.0002772  # Expotential decay coefficient: 0.25 @ ~5km

                # Process and fill missing or zero values in the 'comppct_r' column.
                mucompdata_pd = fill_missing_comppct_r(mucompdata_pd)

                # --------------------------------------------------------------------
                # Location based calculation
                # --------------------------------------------------------------------
                # Process distance scores and perform group-wise aggregations.
                mucompdata_pd = process_distance_scores(mucompdata_pd, ExpCoeff)

                if mucompdata_pd.empty:
                    return "Soil ID not available in this area"
                # Add the data source column
                mucompdata_pd["data_source"] = data_source

                # Get cokeys of components where compkind is in OSD_compkind
                cokey_series = mucompdata_pd[mucompdata_pd["compkind"].isin(OSD_compkind)][
                    "cokey"
                ].tolist()

                # -----------------------------------------------------------------------------------------------------------
                # STATSGO Horizon Data Query
                muhorzdata_pd = extract_muhorzdata_STATSGO(mucompdata_pd)
                muhorzdata_pd = process_horz_data(muhorzdata_pd)
    elif data_source == "STATSGO":
        # STATSGO Horizon Data Query
        muhorzdata_pd = extract_muhorzdata_STATSGO(mucompdata_pd)
        muhorzdata_pd = process_horz_data(muhorzdata_pd)
    # Merge muhorzdata_pd with selected columns from mucompdata_pd
    muhorzdata_pd = pd.merge(
        muhorzdata_pd,
        mucompdata_pd[["cokey", "comppct_r", "compname", "distance_score", "slope_r"]],
        on="cokey",
        how="left",
    )

    # Filter out components with missing horizon depth data that aren't either
    # a Series, Variant, or Family
    filter_condition = muhorzdata_pd["cokey"].isin(cokey_series) | (
        pd.notnull(muhorzdata_pd["hzdept_r"]) & pd.notnull(muhorzdata_pd["hzdepb_r"])
    )
    muhorzdata_pd = muhorzdata_pd[filter_condition]

    # Drop duplicates and reset index
    muhorzdata_pd = muhorzdata_pd.drop_duplicates().reset_index(drop=True)

    # Check for duplicate component instances
    hz_drop = drop_cokey_horz(muhorzdata_pd)
    if hz_drop is not None:
        muhorzdata_pd = muhorzdata_pd[~muhorzdata_pd.cokey.isin(hz_drop)]

    muhorzdata_pd.reset_index(drop=True, inplace=True)

    # Extract unique cokeys
    comp_key = muhorzdata_pd["cokey"].unique().tolist()

    # Subset mucompdata_pd using the updated comp_key
    mucompdata_pd = mucompdata_pd[mucompdata_pd["cokey"].isin(comp_key)]

    # Sort mucompdata_pd based on 'distance_score' and 'distance'
    mucompdata_pd.sort_values(["distance_score", "distance"], ascending=[False, True], inplace=True)
    mucompdata_pd.reset_index(drop=True, inplace=True)

    # Create a new column "compname_grp" that duplicates the "compname" column
    mucompdata_pd["compname_grp"] = mucompdata_pd["compname"]

    # Update comp_key with the unique cokeys from the sorted mucompdata_pd
    comp_key = mucompdata_pd["cokey"].unique().tolist()

    # Create a dictionary to map each cokey to its index (rank) for sorting
    cokey_Index = dict(zip(comp_key, range(len(comp_key))))

    # Map the ranking of each cokey from mucompdata_pd to muhorzdata_pd
    muhorzdata_pd["Comp_Rank"] = muhorzdata_pd["cokey"].map(cokey_Index)

    # Sort muhorzdata_pd based on the 'Comp_Rank' and 'hzdept_r' columns
    muhorzdata_pd.sort_values(["Comp_Rank", "hzdept_r"], ascending=[True, True], inplace=True)

    # Drop the 'Comp_Rank' column after sorting
    muhorzdata_pd.drop("Comp_Rank", axis=1, inplace=True)
    muhorzdata_pd.reset_index(drop=True, inplace=True)

    # Update component names in mucompdata_pd to handle duplicates
    component_names = mucompdata_pd["compname"].tolist()
    name_counts = collections.Counter(component_names)

    for name, count in name_counts.items():
        if count > 1:  # If a component name is duplicated
            suffixes = range(1, count + 1)  # Generate suffixes for the duplicate names
            for suffix in suffixes:
                index = component_names.index(
                    name
                )  # Find the index of the first occurrence of the duplicate name
                component_names[index] = name + str(suffix)  # Append the suffix

    mucompdata_pd["compname"] = component_names
    muhorzdata_pd.rename(columns={"compname": "compname_grp"}, inplace=True)
    # Merge the modified component names from mucompdata_pd to muhorzdata_pd
    muhorzdata_pd = muhorzdata_pd.merge(
        mucompdata_pd[["cokey", "compname"]], on="cokey", how="left"
    )

    # Remove bedrock by filtering out 'R|r' in hzname
    muhorzdata_pd = muhorzdata_pd[~muhorzdata_pd["hzname"].str.contains("R", case=False, na=False)]

    # Group data by cokey
    muhorzdata_group_cokey = [group for _, group in muhorzdata_pd.groupby("cokey", sort=False)]

    getProfile_cokey = []
    comp_max_depths = []
    clay_texture = []
    snd_lyrs = []
    cly_lyrs = []
    txt_lyrs = []
    hz_lyrs = []
    rf_lyrs = []
    cec_lyrs = []
    ph_lyrs = []
    ec_lyrs = []
    OSD_text_int = []
    OSD_rfv_int = []

    for group in muhorzdata_group_cokey:
        # Sort by top horizon depth and remove duplicates
        group_sorted = group.sort_values(by="hzdept_r").drop_duplicates().reset_index(drop=True)

        # Remove organic horizons with incorrect depth values
        group_sorted = group_sorted[
            group_sorted["hzdepb_r"] >= group_sorted["hzdept_r"]
        ].reset_index(drop=True)

        # Infill missing horizons
        if group_sorted.hzdept_r.iloc[0] != 0:
            layer = create_new_layer(group_sorted.iloc[0], group_sorted.hzdept_r.iloc[0], 0)
            group_sorted = (
                pd.concat([group_sorted, layer]).sort_values("hzdept_r").reset_index(drop=True)
            )

        # Check for missing subsurface horizons and infill
        for j in range(len(group_sorted) - 1):
            if group_sorted.hzdept_r.iloc[j + 1] > group_sorted.hzdepb_r.iloc[j]:
                layer = create_new_layer(
                    group_sorted.iloc[j],
                    group_sorted.hzdept_r.iloc[j + 1],
                    group_sorted.hzdepb_r.iloc[j],
                )
                group_sorted = (
                    pd.concat([group_sorted, layer]).sort_values("hzdept_r").reset_index(drop=True)
                )

        comp_max_bottom, sand_pct_intpl = getProfile(group_sorted, "sandtotal_r", c_bot=True)
        sand_pct_intpl.columns = ["c_sandpct_intpl", "c_sandpct_intpl_grp"]
        clay_pct_intpl = getProfile(group_sorted, "claytotal_r")
        clay_pct_intpl.columns = ["c_claypct_intpl", "c_claypct_intpl_grp"]
        cf_pct_intpl = getProfile(group_sorted, "total_frag_volume")
        cf_pct_intpl.columns = ["c_cfpct_intpl", "c_cfpct_intpl_grp"]
        cec_intpl = getProfile(group_sorted, "CEC")
        cec_intpl.columns = ["c_cec_intpl"]
        ph_intpl = getProfile(group_sorted, "pH")
        ph_intpl.columns = ["c_ph_intpl"]
        ec_intpl = getProfile(group_sorted, "EC")
        ec_intpl.columns = ["c_ec_intpl"]
        compname = pd.DataFrame([group_sorted.compname.unique()] * len(sand_pct_intpl))
        comppct = pd.DataFrame([group_sorted.comppct_r.unique()] * len(sand_pct_intpl))
        cokey = pd.DataFrame([group_sorted.cokey.unique()] * len(sand_pct_intpl))
        getProfile_cokey_temp2 = pd.concat(
            [
                sand_pct_intpl[["c_sandpct_intpl_grp"]],
                clay_pct_intpl[["c_claypct_intpl_grp"]],
                cf_pct_intpl[["c_cfpct_intpl_grp"]],
                compname,
                cokey,
                comppct,
            ],
            axis=1,
        )
        getProfile_cokey_temp2.columns = [
            "sandpct_intpl",
            "claypct_intpl",
            "rfv_intpl",
            "compname",
            "cokey",
            "comppct",
        ]
        mucompdata_pd_group = mucompdata_pd[
            mucompdata_pd["cokey"].isin(getProfile_cokey_temp2["cokey"])
        ]

        if (
            getProfile_cokey_temp2.sandpct_intpl.isnull().values.all()
            or getProfile_cokey_temp2.claypct_intpl.isnull().values.all()
        ) and (mucompdata_pd_group["compkind"].isin(OSD_compkind).any()):
            OSD_text_int.append("Yes")
        else:
            OSD_text_int.append("No")

        if (getProfile_cokey_temp2.rfv_intpl.isnull().values.all()) and (
            mucompdata_pd_group["compkind"].isin(OSD_compkind).any()
        ):
            OSD_rfv_int.append("Yes")
        else:
            OSD_rfv_int.append("No")

        cokeyB = getProfile_cokey_temp2["cokey"].iloc[0]
        compnameB = getProfile_cokey_temp2["compname"].iloc[0]
        comp_max_depths_temp = pd.DataFrame([cokeyB, compnameB, int(comp_max_bottom)]).T
        comp_max_depths_temp.columns = ["cokey", "compname", "comp_max_bottom"]

        comp_max_depths.append(comp_max_depths_temp)
        getProfile_cokey.append(getProfile_cokey_temp2)
        comp_texture_list = group_sorted.texture.str.lower().tolist()
        comp_texture_list = [x for x in comp_texture_list if x is not None]
        if any("clay" in string for string in comp_texture_list):
            clay_texture_temp = pd.DataFrame([compnameB, "Yes"]).T.dropna()
        else:
            clay_texture_temp = pd.DataFrame([compnameB, "No"]).T.dropna()
        clay_texture_temp.columns = ["compname", "clay"]
        clay_texture.append(clay_texture_temp)

        # extract horizon data
        hz_depb = group_sorted["hzdepb_r"]
        snd_d = group_sorted["sandtotal_r"]
        cly_d = group_sorted["claytotal_r"]
        txt_d = group_sorted["texture"]
        rf_d = group_sorted["total_frag_volume"]
        cec_d = group_sorted["CEC"]
        ec_d = group_sorted["EC"]
        ph_d = group_sorted["pH"]

        hz_depb = hz_depb.fillna("")
        snd_d = snd_d.fillna("")
        cly_d = cly_d.fillna("")
        rf_d = rf_d.fillna("")
        cec_d = cec_d.fillna("")
        ph_d = ph_d.fillna("")
        ec_d = ec_d.fillna("")
        txt_d = txt_d.fillna("")
        snd_lyrs.append(dict(zip(snd_d.index, snd_d)))
        cly_lyrs.append(dict(zip(cly_d.index, cly_d)))
        txt_lyrs.append(dict(zip(txt_d.index, txt_d)))
        rf_lyrs.append(dict(zip(rf_d.index, rf_d)))
        cec_lyrs.append(dict(zip(cec_d.index, cec_d)))
        ph_lyrs.append(dict(zip(ph_d.index, ph_d)))
        ec_lyrs.append(dict(zip(ec_d.index, ec_d)))
        hz_lyrs.append(dict(zip(hz_depb.index, hz_depb)))

    comp_max_depths = pd.concat(comp_max_depths, axis=0)
    clay_texture = pd.concat(clay_texture, axis=0)

    # Filter main dataframes based on cokeys in comp_max_depths
    valid_cokeys = comp_max_depths["cokey"]
    mucompdata_pd = mucompdata_pd[mucompdata_pd["cokey"].isin(valid_cokeys)]
    muhorzdata_pd = muhorzdata_pd[muhorzdata_pd["cokey"].isin(valid_cokeys)]

    # Add OSD infilling indicators to mucompdata_pd
    mucompdata_pd["OSD_text_int"] = OSD_text_int
    mucompdata_pd["OSD_rfv_int"] = OSD_rfv_int

    # Merge component bottom depth and clay texture information into mucompdata_pd
    mucompdata_pd = mucompdata_pd.merge(
        comp_max_depths[["compname", "comp_max_bottom"]], on="compname", how="left"
    )
    mucompdata_pd = mucompdata_pd.merge(clay_texture, on="compname", how="left")

    # Create a mapping from cokey to index
    comp_key = mucompdata_pd["cokey"].unique().tolist()
    cokey_Index = {key: index for index, key in enumerate(comp_key)}

    # ------------------------------------------------------------------------

    """
    Simulation modeling Steps:
      Step 1. Calculate a local soil property correlation matrix uisng the
              representative values from SSURGO.

      Step 2. Steps performed on each row:
        a. Simulate sand/silt/clay percentages using the 'simulate_correlated_triangular'
           function, using the global correlation matrix and the local l,r,h values for
           each particle fraction. Format as a composition using 'acomp'
        b. Perform the isometric log-ratio transformation.
        c. Extract l,r,h values (min, median, max for ilr1 and ilr2) and format into a
           params object for simiulation.
        d. Simulate all properties and then permorm inverse transform on ilr1 and ilr2
           to obtain sand, silt, and clay values.
        e. Append simulated values to dataframe

      Step 3. Run Rosetta and other Van Genuchten equations to calcuate AWS in top 50
              cm using simulated dataframe.
    """

    # Step 1. Calculate a local soil property correlation matrix

    # Subset data based on required soil inputs
    sim_columns = [
        "compname_grp",
        "hzname",
        "distance_score",
        "hzdept_r",
        "hzdepb_r",
        "sandtotal_l",
        "sandtotal_r",
        "sandtotal_h",
        "silttotal_l",
        "silttotal_r",
        "silttotal_h",
        "claytotal_l",
        "claytotal_r",
        "claytotal_h",
        "dbovendry_l",
        "dbovendry_r",
        "dbovendry_h",
        "wthirdbar_l",
        "wthirdbar_r",
        "wthirdbar_h",
        "wfifteenbar_l",
        "wfifteenbar_r",
        "wfifteenbar_h",
        "total_frag_volume",
    ]

    sim = muhorzdata_pd[sim_columns]
    if sim["hzname"].str.contains("O").any():
        sim = remove_organic_layer(sim)
    sim = sim.rename(columns={"total_frag_volume": "rfv_r"})
    sim["rfv_h"] = None
    sim["rfv_l"] = None

    sim_data_columns = [
        "hzdept_r",
        "hzdepb_r",
        "sandtotal_l",
        "sandtotal_r",
        "sandtotal_h",
        "silttotal_l",
        "silttotal_r",
        "silttotal_h",
        "claytotal_l",
        "claytotal_r",
        "claytotal_h",
        "dbovendry_l",
        "dbovendry_r",
        "dbovendry_h",
        "wthirdbar_l",
        "wthirdbar_r",
        "wthirdbar_h",
        "wfifteenbar_l",
        "wfifteenbar_r",
        "wfifteenbar_h",
        "rfv_l",
        "rfv_r",
        "rfv_h",
    ]
    # infill missing data
    sim = infill_soil_data(sim)

    agg_data = []

    # Group data by compname_grp
    sim_group_compname = [group for _, group in sim.groupby("compname_grp", sort=False)]
    for index, group in enumerate(sim_group_compname):
        # aggregate data into 0-30 and 30-100 or bottom depth
        group_ag = slice_and_aggregate_soil_data(group[sim_data_columns])
        group_ag["compname_grp"] = group["compname_grp"].unique()[0]
        group_ag["distance_score"] = group["distance_score"].unique()[0]
        group_ag = group_ag.drop("Depth", axis=1)
        # group_ag = group_ag.where(pd.notna(group_ag), 0.01)
        group_ag = group_ag.reset_index(drop=True)
        agg_data.append(group_ag)

    # Concatenate the results for each column into a single dataframe
    agg_data_df = pd.concat(agg_data, axis=0, ignore_index=True).dropna().reset_index(drop=True)

    # Extract columns with names ending in '_r'
    agg_data_r = agg_data_df[[col for col in agg_data_df.columns if col.endswith("_r")]]

    # Compute the local correlation matrix (Spearman correlation matrix)
    rep_columns = agg_data_r.drop(columns=["sandtotal_r", "silttotal_r", "claytotal_r"])
    # correlation_matrix, _ = spearmanr(selected_columns, axis=0)

    ilr_site_txt = ilr(agg_data_df[["sandtotal_r", "silttotal_r", "claytotal_r"]].values)
    cor_cols = [
        "ilr1",
        "ilr2",
        "dbovendry_r",
        "wthirdbar_r",
        "wfifteenbar_r",
    ]
    rep_columns["ilr1"] = pd.Series(ilr_site_txt[:, 0])
    rep_columns["ilr2"] = pd.Series(ilr_site_txt[:, 1])
    rep_columns[cor_cols] = rep_columns[cor_cols].replace(0, 0.01)
    is_constant = rep_columns["rfv_r"].nunique() == 1
    if is_constant:
        cor_cols = [
            "ilr1",
            "ilr2",
            "dbovendry_r",
            "wthirdbar_r",
            "wfifteenbar_r",
        ]
    else:
        cor_cols = [
            "ilr1",
            "ilr2",
            "dbovendry_r",
            "wthirdbar_r",
            "wfifteenbar_r",
            "rfv_r",
        ]

    # remove truncated profile layers from correlation matrix
    rep_columns = rep_columns[rep_columns["wthirdbar_r"] != 0.01]

    correlation_matrix_data = rep_columns[cor_cols]

    local_correlation_matrix, _ = spearmanr(correlation_matrix_data, axis=0)

    """
    Step 2. Simulate data for each row, with the number of simulations equal
            to the (distance_score*100)*10
    """
    # Global soil texture correlation matrix (used for initial simulation)
    texture_correlation_matrix = np.array(
        [
            [1.0000000, -0.76231798, -0.67370589],
            [-0.7623180, 1.00000000, 0.03617498],
            [-0.6737059, 0.03617498, 1.00000000],
        ]
    )

    sim_data_out = []

    for index, row in agg_data_df.iterrows():
        # 2a. Simulate sand/silt/clay percentages
        # 1. Extract and format data params
        sand_params = [row["sandtotal_l"], row["sandtotal_r"], row["sandtotal_h"]]
        silt_params = [row["silttotal_l"], row["silttotal_r"], row["silttotal_h"]]
        clay_params = [row["claytotal_l"], row["claytotal_r"], row["claytotal_h"]]

        params_txt = [sand_params, silt_params, clay_params]

        # 2. Perform processing steps on data
        #    Convert simulated data using the acomp function and then compute the isometric
        #    log-ratio transformation.
        simulated_txt = acomp(
            simulate_correlated_triangular(
                (int(row["distance_score"] * 1000)), params_txt, texture_correlation_matrix
            )
        )
        simulated_txt_ilr = ilr(simulated_txt)

        # Extract min, median, and max for the first two ilr transformed columns.
        ilr1_values = simulated_txt_ilr[:, 0]
        ilr2_values = simulated_txt_ilr[:, 1]

        ilr1_l, ilr1_r, ilr1_h = (
            ilr1_values.min(),
            np.median(ilr1_values),
            ilr1_values.max(),
        )
        ilr2_l, ilr2_r, ilr2_h = (
            ilr2_values.min(),
            np.median(ilr2_values),
            ilr2_values.max(),
        )

        # Create the list of parameters.
        if is_constant:
            params = [
                [ilr1_l, ilr1_r, ilr1_h],
                [ilr2_l, ilr2_r, ilr2_h],
                [row["dbovendry_l"], row["dbovendry_r"], row["dbovendry_h"]],
                [row["wthirdbar_l"], row["wthirdbar_r"], row["wthirdbar_h"]],
                [row["wfifteenbar_l"], row["wfifteenbar_r"], row["wfifteenbar_h"]],
            ]
        else:
            params = [
                [ilr1_l, ilr1_r, ilr1_h],
                [ilr2_l, ilr2_r, ilr2_h],
                [row["dbovendry_l"], row["dbovendry_r"], row["dbovendry_h"]],
                [row["wthirdbar_l"], row["wthirdbar_r"], row["wthirdbar_h"]],
                [row["wfifteenbar_l"], row["wfifteenbar_r"], row["wfifteenbar_h"]],
                [row["rfv_l"], row["rfv_r"], row["rfv_h"]],
            ]

        # Check diagonal elements and off-diagonal range
        if not np.all(np.diag(local_correlation_matrix) >= 0.99999999999999) or np.any(
            np.abs(local_correlation_matrix - np.eye(*local_correlation_matrix.shape)) > 1
        ):
            return f"""LinAlgError encountered in row index: {index}.
                       Correlation matrix diagonal/off-diagonal values are not valid."""

        # Check for NaNs or infs in the matrix
        if np.isnan(local_correlation_matrix).any() or np.isinf(local_correlation_matrix).any():
            return f"Matrix contains NaNs or infs in row index: {index}"

        # Try calculating eigenvalues again
        try:
            eigenvalues = np.linalg.eigvals(local_correlation_matrix)
        except np.linalg.LinAlgError:
            return "Matrix still contains invalid values."

        if np.any(eigenvalues <= 0):
            # Adjusting the matrix slightly if needed
            epsilon = 1e-10
            local_correlation_matrix += np.eye(local_correlation_matrix.shape[0]) * epsilon

        # Proceed with the simulation
        try:
            n_sim = max(int(row["distance_score"] * 1000), 20)
            sim_data = simulate_correlated_triangular(
                n=n_sim,
                params=params,
                correlation_matrix=local_correlation_matrix,
            )
        except np.linalg.LinAlgError:
            return "Adjusted matrix is still not positive definite."
        except ZeroDivisionError:
            # Handle the division by zero error
            return f"Division by zero encountered in row index: {index}"
        if is_constant:
            sim_data = pd.DataFrame(
                sim_data,
                columns=[
                    "ilr1",
                    "ilr2",
                    "bulk_density_third_bar",
                    "water_retention_third_bar",
                    "water_retention_15_bar",
                ],
            )
            rfv_unique = rep_columns["rfv_r"].unique()[0]
            sim_data["rfv"] = rfv_unique
        else:
            sim_data = pd.DataFrame(
                sim_data,
                columns=[
                    "ilr1",
                    "ilr2",
                    "bulk_density_third_bar",
                    "water_retention_third_bar",
                    "water_retention_15_bar",
                    "rfv",
                ],
            )

        sim_data["water_retention_third_bar"] = sim_data["water_retention_third_bar"].div(100)
        sim_data["water_retention_15_bar"] = sim_data["water_retention_15_bar"].div(100)
        sim_txt = ilr_inv(sim_data[["ilr1", "ilr2"]])
        sim_txt = pd.DataFrame(sim_txt, columns=["sand_total", "silt_total", "clay_total"])
        sim_txt = sim_txt.multiply(100)
        multi_sim = pd.concat([sim_data.drop(columns=["ilr1", "ilr2"]), sim_txt], axis=1)
        multi_sim["compname_grp"] = row["compname_grp"]
        multi_sim["hzdept_r"] = row["hzdept_r"]
        multi_sim["hzdepb_r"] = row["hzdepb_r"]
        sim_data_out.append(multi_sim)

    sim_data_df = pd.concat(sim_data_out, axis=0, ignore_index=True)

    # Convert NaN values to None
    sim_data_df = sim_data_df.where(pd.notna(sim_data_df), None)

    # Convert the DataFrame to the desired format
    # rossetta_input_data = sim_data_df.values.tolist()
    variables = [
        "sand_total",
        "silt_total",
        "clay_total",
        "bulk_density_third_bar",
        "water_retention_third_bar",
        "water_retention_15_bar",
    ]

    rosetta_data = process_data_with_rosetta(sim_data_df, vars=variables, v=3)

    # Create layerID
    sim_data_df["layerID"] = sim_data_df["compname_grp"] + "_" + sim_data_df["hzdept_r"].astype(str)
    rosetta_data["layerID"] = sim_data_df["layerID"]

    awc = calculate_vwc_awc(rosetta_data)
    awc = awc.map(lambda x: x.tolist() if isinstance(x, np.ndarray) else x)
    awc["top"] = sim_data_df["hzdept_r"]
    awc["bottom"] = sim_data_df["hzdepb_r"]
    awc["compname_grp"] = sim_data_df["compname_grp"]
<<<<<<< HEAD

    awc_grouped = awc.groupby(["top"])
    data_len_depth = awc_grouped.apply(
        lambda x: pd.DataFrame({"depth_len": [len(x)]}, index=[x.name]), include_groups=False
=======
    awc_grouped = awc.groupby(["top"])
    data_len_depth = awc_grouped.apply(
        lambda x: pd.DataFrame({"depth_len": [len(x)]}, index=[x.name]), include_groups=True
>>>>>>> de5d656b
    )

    awc = awc.merge(data_len_depth, on="top", how="left")

    # Step 1: Reshaping awc data

    # Apply the function to the entire ROI by depth
    awc_grouped_bottom = awc.groupby(["bottom"])
    awc_quant_list = awc_grouped_bottom.apply(
        lambda x: pd.DataFrame(
            {
                "awc_quant": x["awc"].quantile([0.05, 0.50, 0.95]).values,
                "prob": [0.05, 0.50, 0.95],
                "n": len(x) / x["depth_len"].iloc[0],
            }
        ),
<<<<<<< HEAD
        include_groups=False,
=======
        include_groups=True,
>>>>>>> de5d656b
    ).reset_index(level=[0, 1])

    # Pivoting the DataFrame
    awc_comp_quant = awc_quant_list.pivot(
        index=["bottom", "n"], columns="prob", values="awc_quant"
    ).reset_index()

    # Renaming columns for clarity
    awc_comp_quant.columns = ["bottom", "n", "0.05", "0.50", "0.95"]

    # Step 2: Joining with mu_data and filtering distinct rows
    awc_comp_quant["top"] = np.where(
        awc_comp_quant["bottom"] <= 30, 0, np.where(awc_comp_quant["bottom"] > 30, 30, np.nan)
    )

    # Step 3: Calculating depth
    awc_comp_quant["depth"] = awc_comp_quant["bottom"] - awc_comp_quant["top"]

    # Steps 4 and 5: Group by 'compname_grp' and merge
    aws05 = calculate_aws(awc_comp_quant, "0.05")
    aws95 = calculate_aws(awc_comp_quant, "0.95")

    """
    Width of the 90th prediction interval for available water
    storage in the top 100cm of soil (aws_PIW90). This value
    represents the weighted average of all soils mapped within
    the area of interest (AOI). Values greater than 3%
    indicate significant heterogenity in mapped soil properties.
    """
    aws_PIW90 = aws95["aws0.95_100"] - aws05["aws0.05_100"]

    # ---------------------------------------------------------------------------
    # Calculate Information Gain, i.e., soil input variable importance

    sim_data_df["texture"] = sim_data_df.apply(getTexture, axis=1)
    sim_data_df["rfv_class"] = sim_data_df.apply(getCF_class, axis=1)

    # Remove the 'hzdepb_r' column
    sim_data_df = sim_data_df.drop(columns=["hzdepb_r"], errors="ignore")
    grp_list = sim_data_df["compname_grp"].unique().tolist()
    # Define the soil property columns
    soil_property_columns = ["texture", "rfv_class"]

    # Filter only the relevant columns
    filter_columns = ["compname_grp", "hzdept_r"] + soil_property_columns
    filtered_df = sim_data_df[filter_columns]
    final_columns = ["compname_grp"] + soil_property_columns

    # Create a new DataFrame for each soil depth
    df1 = filtered_df[filtered_df["hzdept_r"] == 0].copy().reset_index(drop=True)
    df1 = df1[final_columns]
    rename_simulated_soil_profile_columns(df1, soil_property_columns, 0)

    df2 = filtered_df[filtered_df["hzdept_r"] == 30].copy().reset_index(drop=True)
    df2 = df2[final_columns]
    rename_simulated_soil_profile_columns(df2, soil_property_columns, 30)
    # Assuming df1 and df2 are your dataframes
    groups1 = df1.groupby("compname_grp")
    groups2 = df2.groupby("compname_grp")

    # Concatenating corresponding groups

    concatenated_groups = []
    for group_label in grp_list:
        group_df1 = groups1.get_group(group_label).reset_index(drop=True)
        if group_label in groups2.groups:
            group_df2 = groups2.get_group(group_label).reset_index(drop=True)
        else:
            group_df2 = pd.DataFrame(index=range(len(group_df1)), columns=group_df1.columns)
            group_df2.columns = df2.columns
            group_df2["compname_grp"] = group_df1["compname_grp"]
            group_df2 = group_df2.fillna(0)
            group_df2 = group_df2.reset_index(drop=True)
        concatenated_group = pd.concat([group_df1, group_df2.drop("compname_grp", axis=1)], axis=1)
        concatenated_groups.append(concatenated_group)

    # Combine all concatenated groups into a single dataframe
    result_df = pd.concat(concatenated_groups, axis=0, ignore_index=True)
    var_imp = information_gain(
        result_df, ["compname_grp"], ["texture_0", "texture_30", "rfv_class_0", "rfv_class_30"]
    )

    # ----------------------------------------------------------------------------
    # This extracts OSD color, texture, and CF data
    if data_source == "STATSGO":
        # If the condition is met, we perform the series of operations, otherwise,
        # we set OSDhorzdata_pd to None
        if mucompdata_pd["compkind"].isin(OSD_compkind).any():
            try:
                # Generate series names
                seriesDict = get_soil_series_data(mucompdata_pd, OSD_compkind)

                # Normalize the data and perform data manipulations
                OSDhorzdata_pd = pd.json_normalize(seriesDict["hz"])[
                    [
                        "series",
                        "top",
                        "bottom",
                        "hzname",
                        "matrix_dry_color_hue",
                        "matrix_dry_color_value",
                        "matrix_dry_color_chroma",
                        "texture_class",
                        "cf_class",
                    ]
                ]
                OSDhorzdata_pd["texture_class"] = (
                    OSDhorzdata_pd["texture_class"]
                    .str.lower()
                    .str.replace(r"(fine|medium|coarse) ", "")
                )
                OSDhorzdata_pd.loc[
                    OSDhorzdata_pd["matrix_dry_color_hue"] == "N",
                    "matrix_dry_color_value",
                ] = 1

                # Color conversion
                munsell_RGB = []
                for hue, value, chroma in zip(
                    OSDhorzdata_pd["matrix_dry_color_hue"],
                    OSDhorzdata_pd["matrix_dry_color_value"],
                    OSDhorzdata_pd["matrix_dry_color_chroma"],
                ):
                    if pd.isnull(hue) or pd.isnull(value) or pd.isnull(chroma):
                        munsell_RGB.append([np.nan, np.nan, np.nan])
                    else:
                        munsell = pd.Series([hue, value, chroma])
                        RGB = munsell2rgb(color_ref, munsell_ref, munsell)
                        munsell_RGB.append(RGB)

                munsell_RGB_df = pd.DataFrame(munsell_RGB, columns=["r", "g", "b"])
                OSDhorzdata_pd = pd.concat([OSDhorzdata_pd, munsell_RGB_df], axis=1)

                # Merge with another dataframe
                mucompdata_pd_merge = mucompdata_pd[["mukey", "cokey", "compname", "compkind"]]
                mucompdata_pd_merge["series"] = mucompdata_pd_merge["compname"].str.replace(
                    r"\d+", ""
                )
                OSDhorzdata_pd["series"] = OSDhorzdata_pd["series"].str.lower().str.capitalize()
                OSDhorzdata_pd = pd.merge(
                    mucompdata_pd_merge, OSDhorzdata_pd, on="series", how="left"
                )

                # Data type conversions and value assignments
                columns_to_str = [
                    "series",
                    "hzname",
                    "texture_class",
                    "cf_class",
                    "matrix_dry_color_hue",
                    "matrix_dry_color_value",
                    "matrix_dry_color_chroma",
                ]
                OSDhorzdata_pd[columns_to_str] = OSDhorzdata_pd[columns_to_str].astype(str)
                OSDhorzdata_pd[["top", "bottom"]] = (
                    OSDhorzdata_pd[["top", "bottom"]].fillna(0).astype(int)
                )
                OSDhorzdata_pd["cf_class"] = OSDhorzdata_pd["cf_class"].astype(str)
                OSDhorzdata_pd["total_frag_volume"] = OSDhorzdata_pd["cf_class"].apply(getOSDCF)
                OSDhorzdata_pd["claytotal_r"] = OSDhorzdata_pd["texture_class"].apply(getClay)
                OSDhorzdata_pd["sandtotal_r"] = OSDhorzdata_pd["texture_class"].apply(getSand)
            except Exception as err:
                OSDhorzdata_pd = None
                print("An error occurred:", err)
        else:
            OSDhorzdata_pd = None

    elif data_source == "SSURGO":
        # Check if 'OSD_morph' from SoilWeb API is False
        if not out.get("OSD_morph"):
            OSDhorzdata_pd = None
        else:
            # Normalize the data
            OSDhorzdata_pd = pd.json_normalize(out["OSD_morph"])

            # Prepare for merge
            mucompdata_pd_merge = mucompdata_pd[["mukey", "cokey", "compname", "compkind"]].copy()
            mucompdata_pd_merge["series"] = mucompdata_pd_merge["compname"].str.replace(
                r"\d+", "", regex=True
            )

            # Filter and merge the dataframes
            OSDhorzdata_pd = OSDhorzdata_pd[
                [
                    "series",
                    "top",
                    "bottom",
                    "hzname",
                    "texture_class",
                    "cf_class",
                    "matrix_dry_color_hue",
                    "matrix_dry_color_value",
                    "matrix_dry_color_chroma",
                    "r",
                    "g",
                    "b",
                ]
            ]
            OSDhorzdata_pd = pd.merge(mucompdata_pd_merge, OSDhorzdata_pd, on="series", how="left")

            # Set data types for specific columns
            columns_to_str = [
                "series",
                "hzname",
                "texture_class",
                "cf_class",
                "matrix_dry_color_hue",
                "matrix_dry_color_value",
                "matrix_dry_color_chroma",
            ]
            OSDhorzdata_pd[columns_to_str] = OSDhorzdata_pd[columns_to_str].astype(str)

            # Remove texture modifiers for sand fraction using a regex pattern for efficiency
            OSDhorzdata_pd["texture_class"] = (
                OSDhorzdata_pd["texture_class"]
                .str.lower()
                .str.replace(r"(fine|medium|coarse) ", "")
            )

            # For horizons missing all depth data, replace NaN with 0
            OSDhorzdata_pd[["top", "bottom"]] = (
                OSDhorzdata_pd[["top", "bottom"]].fillna(0).astype(int)
            )

            # Update specific columns based on functions
            OSDhorzdata_pd["total_frag_volume"] = OSDhorzdata_pd["cf_class"].apply(getOSDCF)
            OSDhorzdata_pd["claytotal_r"] = OSDhorzdata_pd["texture_class"].apply(getClay)
            OSDhorzdata_pd["sandtotal_r"] = OSDhorzdata_pd["texture_class"].apply(getSand)

    # Initial setup for OSDnarrative_pd dataframe
    base_columns = ["mukey", "cokey", "compname"]
    base_df = mucompdata_pd[base_columns]
    nan_columns = pd.DataFrame(
        np.nan,
        index=np.arange(len(mucompdata_pd.cokey)),
        columns=["series", "brief_narrative"],
    )

    # Conditions for 'STATSGO' or absence of 'OSD_narrative' in 'SSURGO'
    if data_source == "STATSGO" or (data_source == "SSURGO" and not out["OSD_narrative"]):
        OSDnarrative_pd = pd.concat([base_df, nan_columns], axis=1)
    else:
        OSDnarrative_pd = json_normalize(out["OSD_narrative"])
        mucompdata_pd_merge = base_df.copy()
        mucompdata_pd_merge["series"] = mucompdata_pd_merge["compname"].str.replace(r"\d+", "")
        OSDnarrative_pd = pd.merge(mucompdata_pd_merge, OSDnarrative_pd, on="series", how="left")

    # Merge with the main dataframe
    mucompdata_pd = pd.merge(mucompdata_pd, OSDnarrative_pd, on=base_columns, how="left")

    if OSDhorzdata_pd is not None:
        # Replace "NULL" strings with actual NaNs
        OSDhorzdata_pd.replace("NULL", np.nan, inplace=True)

        # Filter rows based on 'cokey' and remove duplicates
        OSDhorzdata_pd = (
            OSDhorzdata_pd[OSDhorzdata_pd["cokey"].isin(comp_key)]
            .drop_duplicates()
            .reset_index(drop=True)
        )

        # Sort dataframe based on a ranking provided by cokey_Index for 'cokey' and then by 'top'
        OSDhorzdata_pd.sort_values(
            by=["cokey", "top"],
            key=lambda col: col.map(cokey_Index) if col.name == "cokey" else col,
            inplace=True,
        )

        # Remove bedrock by filtering out 'R|r' in hzname
        OSDhorzdata_pd = OSDhorzdata_pd[
            ~OSDhorzdata_pd["hzname"].str.contains("R", case=False, na=False)
        ]

        if mucompdata_pd["compkind"].isin(OSD_compkind).any():
            # Group data by cokey
            OSDhorzdata_group_cokey = [
                group for _, group in OSDhorzdata_pd.groupby("cokey", sort=False)
            ]

            # Initialize empty lists
            lab_lyrs = []
            munsell_lyrs = []
            lab_intpl_lyrs = []

            for index, group in enumerate(OSDhorzdata_group_cokey):
                group_sorted = group.sort_values(by="top").drop_duplicates().reset_index(drop=True)

                # Remove invalid horizons where top depth is greater than bottom depth
                group_sorted = group_sorted[
                    group_sorted["top"] <= group_sorted["bottom"]
                ].reset_index(drop=True)

                if (
                    group_sorted["compkind"].isin(OSD_compkind).any()
                    and group_sorted["bottom"].iloc[-1] != 0
                ):
                    # Check for missing surface horizon
                    if group_sorted["top"].iloc[0] != 0:
                        new_layer = create_new_layer_osd(
                            group_sorted.iloc[0], 0, group_sorted["top"].iloc[0]
                        )
                        group_sorted = pd.concat(
                            [pd.DataFrame([new_layer]), group_sorted], ignore_index=True
                        )

                    # Check for missing subsurface horizons
                    for j in range(len(group_sorted) - 1):
                        if group_sorted["top"].iloc[j + 1] > group_sorted["bottom"].iloc[j]:
                            new_layer = create_new_layer_osd(
                                group_sorted.iloc[j],
                                group_sorted["bottom"].iloc[j],
                                group_sorted["top"].iloc[j + 1],
                            )
                            group_sorted = pd.concat(
                                [
                                    group_sorted.iloc[: j + 1],
                                    pd.DataFrame([new_layer]),
                                    group_sorted.iloc[j + 1 :],
                                ],
                                ignore_index=True,
                            )

<<<<<<< HEAD
=======
                    # Explicitly cast group_sorted to match the data type of group before assignment
                    if group_sorted.dtypes.equals(group.dtypes):
                        group[:] = group_sorted
                    else:
                        # Assuming group is a DataFrame and needs to retain its structure
                        for col in group_sorted:
                            if col in group.columns:
                                group_sorted[col] = group_sorted[col].astype(group.dtypes[col])
                        group[:] = group_sorted

>>>>>>> de5d656b
                    # Initialize flags to indicate if OSD depth adjustment is needed
                    OSD_depth_add = False
                    OSD_depth_remove = False

                    # Extract OSD Color Data
                    lab_intpl = getProfileLAB(group_sorted, color_ref)
                    lab_intpl.columns = ["l", "a", "b"]
                    OSD_max_bottom = group_sorted["bottom"].iloc[-1]

                    # subset c_bottom_depth by cokey
                    comp_max_depths_group = comp_max_depths[
                        comp_max_depths["cokey"].isin(group_sorted["cokey"])
                    ]
                    muhorzdata_pd_group = muhorzdata_pd[
                        muhorzdata_pd["cokey"].isin(group_sorted["cokey"])
                    ]

                    # Check if OSD depth adjustment is needed
                    if OSD_max_bottom < comp_max_depths_group["comp_max_bottom"].iloc[0]:
                        OSD_depth_add = True
                        depth_difference = (
                            comp_max_depths_group["comp_max_bottom"].iloc[0] - OSD_max_bottom
                        )

                        lab_values = [
                            lab_intpl.loc[OSD_max_bottom - 1].values.tolist()
                        ] * depth_difference

                        pd_add = pd.DataFrame(lab_values, columns=["l", "a", "b"])

                        # Adjust LAB values for the OSD depth
                        lab_intpl = pd.concat(
                            [lab_intpl.loc[: OSD_max_bottom - 1], pd_add], axis=0
                        ).reset_index(drop=True)
                        OSD_max_bottom = comp_max_depths_group["comp_max_bottom"].iloc[0]

                    elif 0 < comp_max_depths_group["comp_max_bottom"].iloc[0] < OSD_max_bottom:
                        OSD_depth_remove = True

                        # Adjust LAB values for the component depth
                        lab_intpl = lab_intpl.loc[
                            : comp_max_depths_group["comp_max_bottom"].iloc[0]
                        ].reset_index(drop=True)
                        OSD_max_bottom = comp_max_depths_group["comp_max_bottom"].iloc[0]

                    # Set column names for lab_intpl
                    lab_intpl.columns = ["l", "a", "b"]
                    lab_intpl_lyrs.append(lab_intpl)

                    # If all values in lab_intpl are null, append default values to lists
                    if lab_intpl.isnull().values.all():
                        lab_lyrs.append(["", "", ""])
                        munsell_lyrs.append("")
                    else:
                        # Aggregate data for each color dimension
                        l_d = aggregate_data(
                            data=lab_intpl["l"],
                            bottom_depths=muhorzdata_pd_group["hzdepb_r"].tolist(),
                            sd=2,
                        ).fillna("")
                        a_d = aggregate_data(
                            data=lab_intpl["a"],
                            bottom_depths=muhorzdata_pd_group["hzdepb_r"].tolist(),
                            sd=2,
                        ).fillna("")
                        b_d = aggregate_data(
                            data=lab_intpl["b"],
                            bottom_depths=muhorzdata_pd_group["hzdepb_r"].tolist(),
                            sd=2,
                        ).fillna("")

                        # Convert LAB values to a list of triplets
                        lab_parse = [[L, A, B] for L, A, B in zip(l_d, a_d, b_d)]
                        lab_lyrs.append(dict(zip(l_d.index, lab_parse)))

                        # Convert LAB triplets to Munsell values
                        munsell_values = [
                            (
                                lab2munsell(color_ref, LAB_ref, LAB=lab)
                                if lab[0] and lab[1] and lab[2]
                                else ""
                            )
                            for lab in lab_parse
                        ]
                        munsell_lyrs.append(dict(zip(l_d.index, munsell_values)))

                    # Extract OSD Texture and Rock Fragment Data
                    if OSD_text_int[index] == "Yes" or OSD_rfv_int[index] == "Yes":
                        group_sorted[["hzdept_r", "hzdepb_r", "texture"]] = group_sorted[
                            ["top", "bottom", "texture_class"]
                        ]
                        OSD_max_bottom_int, OSD_clay_intpl = getProfile(
                            group_sorted, "claytotal_r", c_bot=True
                        )
                        OSD_clay_intpl.columns = [
                            "c_claypct_intpl",
                            "c_claypct_intpl_grp",
                        ]
                        OSD_sand_intpl = getProfile(group_sorted, "sandtotal_r")
                        OSD_sand_intpl.columns = [
                            "c_sandpct_intpl",
                            "c_sandpct_intpl_grp",
                        ]
                        OSD_rfv_intpl = getProfile(group_sorted, "total_frag_volume")
                        OSD_rfv_intpl.columns = ["c_cfpct_intpl", "c_cfpct_intpl_grp"]

                        # Update data based on depth conditions
                        sand_values = OSD_sand_intpl.iloc[OSD_max_bottom_int - 1].tolist()
                        OSD_sand_intpl = update_intpl_data(
                            OSD_sand_intpl,
                            ["c_sandpct_intpl", "c_sandpct_intpl_grp"],
                            sand_values,
                            OSD_max_bottom,
                            OSD_depth_add,
                            OSD_depth_remove,
                            OSD_max_bottom_int,
                        )

                        clay_values = OSD_clay_intpl.iloc[OSD_max_bottom_int - 1].tolist()
                        OSD_clay_intpl = update_intpl_data(
                            OSD_clay_intpl,
                            ["c_claypct_intpl", "c_claypct_intpl_grp"],
                            clay_values,
                            OSD_max_bottom,
                            OSD_depth_add,
                            OSD_depth_remove,
                            OSD_max_bottom_int,
                        )

                        rfv_values = OSD_rfv_intpl.iloc[OSD_max_bottom_int - 1].tolist()
                        OSD_rfv_intpl = update_intpl_data(
                            OSD_rfv_intpl,
                            ["c_cfpct_intpl", "c_cfpct_intpl_grp"],
                            rfv_values,
                            OSD_max_bottom,
                            OSD_depth_add,
                            OSD_depth_remove,
                            OSD_max_bottom_int,
                        )

                        # If OSD bottom depth is greater than component depth and component depth
                        # is <200cm
                        if OSD_depth_remove:
                            # Remove data based on comp_max_depths
                            OSD_sand_intpl = OSD_sand_intpl.loc[: comp_max_depths.iloc[index, 2]]
                            OSD_clay_intpl = OSD_clay_intpl.loc[: comp_max_depths.iloc[index, 2]]
                            OSD_rfv_intpl = OSD_rfv_intpl.loc[: comp_max_depths.iloc[index, 2]]

                        # Create the compname and cokey dataframes
                        compname_df = pd.DataFrame(
                            [group_sorted.compname.unique()] * len(OSD_sand_intpl)
                        )
                        cokey_df = pd.DataFrame([group_sorted.cokey.unique()] * len(OSD_sand_intpl))

                        # Concatenate the dataframes
                        group_sorted2 = pd.concat(
                            [
                                OSD_sand_intpl[["c_sandpct_intpl_grp"]],
                                OSD_clay_intpl[["c_claypct_intpl_grp"]],
                                OSD_rfv_intpl[["c_cfpct_intpl_grp"]],
                                compname_df,
                                cokey_df,
                            ],
                            axis=1,
                        )
                        group_sorted2.columns = [
                            "c_sandpct_intpl",
                            "c_claypct_intpl",
                            "c_cfpct_intpl",
                            "compname",
                            "cokey",
                        ]

                        # Update getProfile_mod based on conditions
                        getProfile_mod = getProfile_cokey[index]
                        compname_check = (
                            getProfile_mod["compname"]
                            .isin(group_sorted2[["compname"]].iloc[0])
                            .any()
                        )

                        if (
                            compname_check
                            and OSD_text_int[index] == "Yes"
                            and not group_sorted2["c_sandpct_intpl"].isnull().all()
                        ):
                            getProfile_mod["sandpct_intpl"] = group_sorted2["c_sandpct_intpl"]
                            getProfile_mod["claypct_intpl"] = group_sorted2["c_claypct_intpl"]

                        if (
                            compname_check
                            and OSD_rfv_int[index] == "Yes"
                            and not group_sorted2["c_cfpct_intpl"].isnull().all()
                        ):
                            getProfile_mod["rfv_intpl"] = group_sorted2["c_cfpct_intpl"]

                        getProfile_cokey[index] = getProfile_mod

                        # Aggregate sand data
                        snd_d_osd = aggregate_data(
                            data=OSD_sand_intpl.iloc[:, 0],
                            bottom_depths=muhorzdata_pd_group["hzdepb_r"].tolist(),
                        )

                        # Aggregate clay data
                        cly_d_osd = aggregate_data(
                            data=OSD_clay_intpl.iloc[:, 1],
                            bottom_depths=muhorzdata_pd_group["hzdepb_r"].tolist(),
                        )

                        # Calculate texture data based on sand and clay data
                        txt_d_osd = [
                            getTexture(row=None, sand=s, silt=(100 - (s + c)), clay=c)
                            for s, c in zip(snd_d_osd, cly_d_osd)
                        ]
                        txt_d_osd = pd.Series(txt_d_osd, index=snd_d_osd.index)

                        # Aggregate rock fragment data
                        rf_d_osd = aggregate_data(
                            data=OSD_rfv_intpl.c_cfpct_intpl,
                            bottom_depths=muhorzdata_pd_group["hzdepb_r"].tolist(),
                        )

                        # Fill NaN values
                        snd_d_osd.fillna(np.nan, inplace=True)
                        cly_d_osd.fillna(np.nan, inplace=True)
                        txt_d_osd.fillna(np.nan, inplace=True)
                        rf_d_osd.fillna(np.nan, inplace=True)

                        # Store aggregated data in dictionaries based on conditions
                        if OSD_text_int[index] == "Yes":
                            snd_lyrs[index] = snd_d_osd.to_dict()
                            cly_lyrs[index] = cly_d_osd.to_dict()
                            txt_lyrs[index] = txt_d_osd.to_dict()

                        if OSD_rfv_int[index] == "Yes":
                            rf_lyrs[index] = rf_d_osd.to_dict()

                        # Update cec, ph, and ec layers if they contain only a single empty string
                        for lyr in [cec_lyrs, ph_lyrs, ec_lyrs]:
                            if len(lyr[index]) == 1 and lyr[index][0] == "":
                                lyr[index] = dict(zip(hz_lyrs[index], [""] * len(hz_lyrs[index])))

                else:
                    OSDhorzdata_group_cokey[index] = group_sorted

                    # Create an empty dataframe with NaNs for lab_intpl
                    lab_intpl = pd.DataFrame(
                        np.nan,
                        index=np.arange(comp_max_depths.iloc[index, 2]),
                        columns=["l", "a", "b"],
                    )
                    lab_intpl_lyrs.append(lab_intpl)

                    # Create dummy data for lab_lyrs
                    lab_dummy = [["", "", ""] for _ in range(len(hz_lyrs[index]))]
                    lab_lyrs.append(dict(zip(hz_lyrs[index].keys(), lab_dummy)))

                    # Create dummy data for munsell_lyrs
                    munsell_dummy = [""] * len(hz_lyrs[index])
                    munsell_lyrs.append(dict(zip(hz_lyrs[index].keys(), munsell_dummy)))

            # Series URL Generation
            # Initialize lists to store series URLs
            SDE_URL = []
            SEE_URL = []

            # Group data by 'cokey'
            OSDhorzdata_group_cokey = [g for _, g in OSDhorzdata_pd.groupby("cokey", sort=False)]

            for index, group in enumerate(OSDhorzdata_group_cokey):
                # Check if compkind is not in OSD_compkind or if series contains any null values
                if (
                    mucompdata_pd.loc[index]["compkind"] not in OSD_compkind
                    or group["series"].isnull().any()
                ):
                    SDE_URL.append("")
                    SEE_URL.append("")
                else:
                    # Extract compname, convert to lowercase, remove trailing numbers, and replace
                    # spaces with underscores
                    comp = group["compname"].iloc[0].lower()
                    comp = re.sub(r"\d+$", "", comp)
                    comp = comp.replace(" ", "_")

                    # Create and append URLs
                    SDE_URL.append(f"https://casoilresource.lawr.ucdavis.edu/sde/?series={comp}")
                    SEE_URL.append(f"https://casoilresource.lawr.ucdavis.edu/see/#{comp}")

        else:
            # Initialize lists to store data layers and URLs
            lab_lyrs = []
            lab_intpl_lyrs = []
            munsell_lyrs = []
            SDE_URL = []
            SEE_URL = []

            # Iterate over each entry in mucompdata_pd
            for i in range(len(mucompdata_pd)):
                # Initialize a DataFrame filled with NaNs
                lab_intpl = pd.DataFrame(
                    np.nan,
                    index=np.arange(comp_max_depths.iloc[i, 2]),
                    columns=["l", "a", "b"],
                )
                lab_intpl_lyrs.append(lab_intpl)

                # Create dummy data for lab and munsell layers
                keys = list(hz_lyrs[i].keys())
                lab_dummy = [{"", "", ""} for _ in range(len(keys))]
                munsell_dummy = [""] * len(keys)

                # Append dummy data to lists
                lab_lyrs.append(dict(zip(keys, lab_dummy)))
                munsell_lyrs.append(dict(zip(keys, munsell_dummy)))

                # Append empty URLs
                SDE_URL.append("")
                SEE_URL.append("")

    else:
        # Initialize lists to store data layers and URLs
        lab_lyrs = []
        lab_intpl_lyrs = []
        munsell_lyrs = []
        SDE_URL = []
        SEE_URL = []

        # Iterate over each entry in mucompdata_pd
        for i in range(len(mucompdata_pd)):
            # Initialize a DataFrame filled with NaNs
            lab_intpl = pd.DataFrame(
                np.nan,
                index=np.arange(comp_max_depths.iloc[i, 2]),
                columns=["l", "a", "b"],
            )
            lab_intpl_lyrs.append(lab_intpl)

            # Create dummy data for lab and munsell layers
            keys = list(hz_lyrs[i].keys())
            lab_dummy = [{"", "", ""} for _ in range(len(keys))]
            munsell_dummy = [""] * len(keys)

            # Append dummy data to lists
            lab_lyrs.append(dict(zip(keys, lab_dummy)))
            munsell_lyrs.append(dict(zip(keys, munsell_dummy)))

            # Append empty URLs
            SDE_URL.append("")
            SEE_URL.append("")

    # Subset datasets to exclude pedons without any depth information
    cokeys_with_depth = mucompdata_pd[mucompdata_pd["comp_max_bottom"] > 0].cokey.unique()

    # If there are cokeys with depth
    if len(cokeys_with_depth) > 0:
        # Subset based on cokeys with depth data
        mucompdata_pd = mucompdata_pd[mucompdata_pd["cokey"].isin(cokeys_with_depth)].reset_index(
            drop=True
        )
        muhorzdata_pd = muhorzdata_pd[muhorzdata_pd["cokey"].isin(cokeys_with_depth)].reset_index(
            drop=True
        )
        comp_max_depths = comp_max_depths[
            comp_max_depths["cokey"].isin(cokeys_with_depth)
        ].reset_index(drop=True)

        # Update comp_key and cokey_Index
        comp_key = mucompdata_pd["cokey"].unique().tolist()
        cokey_Index = dict(zip(comp_key, range(len(comp_key))))

        # Get indices of components with depth data to exclude profiles with no depth information
        indices_with_depth = mucompdata_pd.index.tolist()

        # Subset layers based on indices with depth
        layer_lists = [
            lab_intpl_lyrs,
            getProfile_cokey,
            snd_lyrs,
            cly_lyrs,
            txt_lyrs,
            rf_lyrs,
            cec_lyrs,
            ph_lyrs,
            ec_lyrs,
            hz_lyrs,
            lab_lyrs,
            munsell_lyrs,
        ]

        for i, lst in enumerate(layer_lists):
            layer_lists[i] = [lst[index] for index in indices_with_depth]

        # Unpack the layer lists
        (
            lab_intpl_lyrs,
            getProfile_cokey,
            snd_lyrs,
            cly_lyrs,
            txt_lyrs,
            rf_lyrs,
            cec_lyrs,
            ph_lyrs,
            ec_lyrs,
            hz_lyrs,
            lab_lyrs,
            munsell_lyrs,
        ) = layer_lists

    # Create a new column 'soilID_rank' which will be True for the first row in each group sorted
    # by 'distance' and False for other rows
    mucompdata_pd = mucompdata_pd.sort_values(["compname_grp", "distance"])
    mucompdata_pd["soilID_rank"] = ~mucompdata_pd.duplicated("compname_grp", keep="first")

    # Assign the minimum distance for each group to a new column 'min_dist'
    mucompdata_pd["min_dist"] = mucompdata_pd.groupby("compname_grp")["distance"].transform("first")

    mucompdata_pd = mucompdata_pd.reset_index(drop=True)

    # ---------------------------------------------------------------------------------------------
    # Ecological site
    if data_source == "SSURGO":
        if not out["ESD"]:
            ESDcompdata_pd = None
        else:
            ESD = pd.json_normalize(out["ESD"])
            ESD[["cokey", "ecoclassid", "ecoclassname"]] = ESD[
                ["cokey", "ecoclassid", "ecoclassname"]
            ].astype(str)

            # Check if any cokey in ESD matches with mucompdata_pd
            if any(ESD["cokey"].isin(mucompdata_pd["cokey"])):
                ESDcompdata_pd = pd.merge(
                    mucompdata_pd[["mukey", "cokey", "compname"]],
                    ESD,
                    on="cokey",
                    how="left",
                )
            else:
                ESDcompdata_pd = None

    elif data_source == "STATSGO":
        ESDcompdataQry = (
            "SELECT cokey,  ecoclassid, ecoclassname FROM coecoclass WHERE cokey IN ("
            + ",".join(map(str, comp_key))
            + ")"
        )
        ESDcompdata_out = sda_return(propQry=ESDcompdataQry)

        if ESDcompdata_out.empty:
            ESDcompdata_pd = None
        else:
            ESDcompdata_sda = pd.DataFrame(
                ESDcompdata_out["Table"].iloc[0][1:], columns=ESDcompdata_out["Table"].iloc[0][0]
            )

            ESDcompdata_sda[["cokey", "ecoclassid", "ecoclassname"]] = ESDcompdata_sda[
                ["cokey", "ecoclassid", "ecoclassname"]
            ].astype(str)

            # Check if any cokey in ESDcompdata_sda matches with mucompdata_pd
            if any(ESDcompdata_sda["cokey"].isin(mucompdata_pd["cokey"])):
                ESDcompdata_pd = pd.merge(
                    mucompdata_pd[["mukey", "cokey", "compname"]],
                    ESDcompdata_sda,
                    on="cokey",
                    how="left",
                )
            else:
                ESDcompdata_pd = None

    if ESDcompdata_pd is not None:
        # Clean and process the dataframe
        ESDcompdata_pd = ESDcompdata_pd.replace("NULL", np.nan)
        ESDcompdata_pd = ESDcompdata_pd.drop_duplicates(keep="first").reset_index(drop=True)
        ESDcompdata_pd = ESDcompdata_pd[ESDcompdata_pd["cokey"].isin(comp_key)]
        ESDcompdata_pd["Comp_Rank"] = ESDcompdata_pd["cokey"].map(cokey_Index)
        ESDcompdata_pd.sort_values(["Comp_Rank"], ascending=True, inplace=True)
        ESDcompdata_pd.drop(columns="Comp_Rank", inplace=True)

        # Update ecoclassid based on MLRA update by querying 'ESD_class_synonym_list' table
        ecositeID = ESDcompdata_pd["ecoclassid"].dropna().tolist()

        # old code
        ESD_geo = []
        ESD_geo.extend(ecositeID)
        ESD_geo = [ESD_geo for ESD_geo in ESD_geo if str(ESD_geo) != "nan"]
        ESD_geo = ESD_geo[0][1:5]

        ESDcompdata_pd = get_esd_data(ecositeID, ESD_geo, ESDcompdata_pd)

        # Assign missing ESD for components that have other instances with an assigned ESD
        if ESDcompdata_pd is not None:
            if (
                ESDcompdata_pd.ecoclassid.isnull().any()
                or ESDcompdata_pd.ecoclassname.isnull().any()
            ):
                ESDcompdata_pd["compname_grp"] = ESDcompdata_pd.compname.str.replace(r"[0-9]+", "")
                ESDcompdata_pd_comp_grps = [
                    g for _, g in ESDcompdata_pd.groupby(["compname_grp"], sort=False)
                ]
                ecoList_out = []
                for i in range(len(ESDcompdata_pd_comp_grps)):
                    comp_grps_temp = ESDcompdata_pd_comp_grps[i]
                    if len(comp_grps_temp) == 1:
                        ecoList_out.append(comp_grps_temp)
                    elif (
                        comp_grps_temp.ecoclassid.isnull().all()
                        or comp_grps_temp.ecoclassname.isnull().all()
                    ):
                        ecoList_out.append(comp_grps_temp)
                    elif (
                        comp_grps_temp.ecoclassid.isnull().any()
                        and len(comp_grps_temp.ecoclassid.dropna().unique()) == 1
                    ) and (
                        comp_grps_temp.ecoclassname.isnull().any()
                        and len(comp_grps_temp.ecoclassname.dropna().unique()) == 1
                    ):
                        comp_grps_temp["ecoclassid"] = pd.Series(
                            np.tile(
                                comp_grps_temp.ecoclassid.dropna().unique().tolist(),
                                len(comp_grps_temp),
                            )
                        ).values
                        comp_grps_temp["ecoclassname"] = pd.Series(
                            np.tile(
                                comp_grps_temp.ecoclassname.dropna().unique().tolist(),
                                len(comp_grps_temp),
                            )
                        ).values
                        url = comp_grps_temp.esd_url.unique().tolist()
                        url = [x for x in url if x != ""]
                        if not url:
                            comp_grps_temp["esd_url"] = pd.Series(
                                np.tile("", len(comp_grps_temp))
                            ).values
                        else:
                            comp_grps_temp["esd_url"] = pd.Series(
                                np.tile(url, len(comp_grps_temp))
                            ).values
                        ecoList_out.append(comp_grps_temp)
                    else:
                        ecoList_out.append(comp_grps_temp)
                ESDcompdata_pd = pd.concat(ecoList_out)

        ESDcompdata_group_cokey = [g for _, g in ESDcompdata_pd.groupby(["cokey"], sort=False)]
        esd_comp_list = []
        for i in range(len(ESDcompdata_group_cokey)):
            if ESDcompdata_group_cokey[i]["ecoclassname"].isnull().values.any():
                esd_comp_list.append({"ESD": {"ecoclassid": "", "ecoclassname": "", "esd_url": ""}})
            else:
                esd_comp_list.append(
                    {
                        "ESD": {
                            "ecoclassid": ESDcompdata_group_cokey[i]["ecoclassid"].tolist(),
                            "ecoclassname": ESDcompdata_group_cokey[i]["ecoclassname"].tolist(),
                            "esd_url": ESDcompdata_group_cokey[i]["esd_url"].tolist(),
                        }
                    }
                )
        else:
            esd_comp_list = []
            for i in range(len(mucompdata_pd)):
                esd_comp_list.append({"ESD": {"ecoclassid": "", "ecoclassname": "", "esd_url": ""}})

        # Add ecosite data to mucompdata_pd for testing output. In cases with multiple ESDs per
        # component, only take the first.
        if ESDcompdata_pd is None:
            mucompdata_pd["ecoclassid"] = pd.Series(np.tile(np.nan, len(mucompdata_pd))).values
            mucompdata_pd["ecoclassname"] = pd.Series(np.tile(np.nan, len(mucompdata_pd))).values
        else:
            mucompdata_pd = pd.merge(
                mucompdata_pd,
                ESDcompdata_pd[["cokey", "ecoclassid", "ecoclassname"]]
                .drop_duplicates("cokey", keep="first")
                .reset_index(drop=True),
                on="cokey",
                how="left",
            )

    # --------------------------------------------------------------------------------------------
    # SoilIDList output

    # ------------------------------------------------------------
    # Define model version
    model_version = "3.0"
    # Create the soilIDRank_output list by combining the dataframes of various data sources
    soilIDRank_output = [
        pd.concat(
            [
                getProfile_cokey[i][["compname", "sandpct_intpl", "claypct_intpl", "rfv_intpl"]],
                lab_intpl_lyrs[i],
            ],
            axis=1,
        )
        for i in range(len(getProfile_cokey))
    ]

    # Convert the list to a DataFrame and reset the index
    soilIDRank_output_pd = pd.concat(soilIDRank_output).reset_index(drop=True)

    # Sort mucompdata_pd based on normalized distance score in descending order
    mucompdata_cond_prob = mucompdata_pd.sort_values(
        "distance_score_norm", ascending=False
    ).reset_index(drop=True)

    # Generate the Rank_Loc column values
    rank_id = 1
    Rank_Loc = []
    for rank, displayed in mucompdata_cond_prob["soilID_rank"].items():
        if displayed:
            Rank_Loc.append(str(rank_id))
            rank_id += 1
        else:
            Rank_Loc.append("Not Displayed")

    mucompdata_cond_prob["Rank_Loc"] = Rank_Loc

    # ------------------------------------------------------------

    # Sort mucompdata_cond_prob by soilID_rank and distance_score_norm
    mucompdata_cond_prob = mucompdata_cond_prob.sort_values(
        ["soilID_rank", "distance_score_norm"], ascending=[False, False]
    )
    mucomp_index = mucompdata_cond_prob.index

    # Generate the ID list
    ID = [
        {
            "name": site.capitalize(),
            "component": comp.capitalize(),
            "score_loc": sc,
            "rank_loc": rank,
        }
        for site, comp, sc, rank in zip(
            mucompdata_cond_prob["compname"],
            mucompdata_cond_prob["compname_grp"],
            mucompdata_cond_prob["distance_score_norm"].round(3),
            mucompdata_cond_prob["Rank_Loc"],
        )
    ]

    # Replace NaN values with an empty string
    mucompdata_cond_prob = mucompdata_cond_prob.fillna("")

    # Generate the Site list
    Site = [
        {
            "siteData": {
                "mapunitID": row["mukey"],
                "componentID": row["cokey"],
                "componentKind": row["compkind"],
                "dataSource": row["data_source"],
                "textureInfill": row["OSD_text_int"],
                "rfvInfill": row["OSD_rfv_int"],
                "componentPct": row["comppct_r"],
                "distance": row["distance"],
                "minCompDistance": row["min_dist"],
                "slope": row["slope_r"],
                "nirrcapcl": row["nirrcapcl"],
                "nirrcapscl": row["nirrcapscl"],
                "nirrcapunit": row["nirrcapunit"],
                "irrcapcl": row["irrcapcl"],
                "irrcapscl": row["irrcapscl"],
                "irrcapunit": row["irrcapunit"],
                "taxsubgrp": row["taxsubgrp"],
                "sdeURL": SDE_URL[idx],
                "seeURL": SEE_URL[idx],
            },
            "siteDescription": row["brief_narrative"],
        }
        for idx, row in mucompdata_cond_prob.iterrows()
    ]

    # Reordering lists using list comprehension and mucomp_index
    lists_to_reorder = [
        esd_comp_list,
        hz_lyrs,
        snd_lyrs,
        cly_lyrs,
        txt_lyrs,
        rf_lyrs,
        cec_lyrs,
        ph_lyrs,
        ec_lyrs,
        lab_lyrs,
        munsell_lyrs,
    ]
    reordered_lists = [[lst[i] for i in mucomp_index] for lst in lists_to_reorder]

    # Destructuring reordered lists for clarity
    (
        esd_comp_list,
        hz_lyrs,
        snd_lyrs,
        cly_lyrs,
        txt_lyrs,
        rf_lyrs,
        cec_lyrs,
        ph_lyrs,
        ec_lyrs,
        lab_lyrs,
        munsell_lyrs,
    ) = reordered_lists

    # Generating output_SoilList
    output_SoilList = [
        dict(
            zip(
                [
                    "id",
                    "site",
                    "esd",
                    "bottom_depth",
                    "sand",
                    "clay",
                    "texture",
                    "rock_fragments",
                    "cec",
                    "ph",
                    "ec",
                    "lab",
                    "munsell",
                ],
                row,
            )
        )
        for row in zip(
            ID,
            Site,
            esd_comp_list,
            hz_lyrs,
            snd_lyrs,
            cly_lyrs,
            txt_lyrs,
            rf_lyrs,
            cec_lyrs,
            ph_lyrs,
            ec_lyrs,
            lab_lyrs,
            munsell_lyrs,
        )
    ]

    # Writing out list of data needed for soilIDRank
    if plot_id is None:
        soilIDRank_output_pd.to_csv(
            config.SOIL_ID_RANK_PATH,
            index=None,
            header=True,
        )
        mucompdata_cond_prob.to_csv(
            config.SOIL_ID_PROB_PATH,
            index=None,
            header=True,
        )
    else:
        output_data = json.dumps(
            {
                "metadata": {
                    "location": "us",
                    "model": "v3",
                    "unit_measure": {
                        "distance": "m",
                        "depth": "cm",
                        "cec": "cmol(c)/kg",
                        "clay": "%",
                        "rock_fragments": "cm3/100cm3",
                        "sand": "%",
                        "ec": "ds/m",
                    },
                },
                "AWS_PIW90": round(float(aws_PIW90), 2),
                "Soil Data Value": var_imp,
                "soilList": output_SoilList,
            }
        )
        save_model_output(
            plot_id,
            model_version,
            output_data,
            soilIDRank_output_pd.to_csv(index=None, header=True),
            mucompdata_cond_prob.to_csv(index=None, header=True),
        )

    # Return the final output
    return {
        "metadata": {
            "location": "us",
            "model": "v3",
            "unit_measure": {
                "distance": "m",
                "depth": "cm",
                "cec": "cmol(c)/kg",
                "clay": "%",
                "rock_fragments": "cm3/100cm3",
                "sand": "%",
                "ec": "ds/m",
            },
        },
        "AWS_PIW90": round(float(aws_PIW90.iloc[0]), 2),
        "Soil Data Value": var_imp,
        "soilList": output_SoilList,
    }


##############################################################################################
#                                   rankPredictionUS                                         #
##############################################################################################
def rankPredictionUS(
    lon,
    lat,
    soilHorizon,
    horizonDepth,
    rfvDepth,
    lab_Color,
    pSlope,
    pElev,
    bedrock,
    cracks,
    plot_id=None,
):
    """
    TODO: Future testing to see if deltaE2000 values should be incorporated
    into site data use 'getColor_deltaE2000_OSD_pedon' and helper functions
    located in utils.py
    """
    # ---------------------------------------------------------------------------------------
    # ------ Load in user data --------#
    # Initialize the DataFrame from the input data
    soil_df = pd.DataFrame(
        {
            "soilHorizon": soilHorizon,
            "horizonDepth": horizonDepth,
            "rfvDepth": rfvDepth,
            "lab_Color": lab_Color,
        }
    )

    # Drop rows where all values are NaN
    soil_df.dropna(how="all", inplace=True)

    # Set the bottom of each horizon
    soil_df["bottom"] = soil_df["horizonDepth"]

    # Replace NaNs with None for consistency
    # soil_df.fillna(value=None, inplace=True)

    # Calculate the top depth for each horizon
    soil_df["top"] = [0] + soil_df["horizonDepth"].iloc[:-1].tolist()

    # Adjust the bottom depth based on bedrock depth
    if bedrock is not None and soil_df["bottom"].iloc[-1] > bedrock:
        last_valid_index = soil_df.loc[soil_df["bottom"] <= bedrock].index[-1]
        soil_df = soil_df.loc[:last_valid_index]
        soil_df["bottom"].iloc[-1] = bedrock

    # Drop the original horizonDepth column
    soil_df.drop(columns=["horizonDepth"], inplace=True)

    # Filter out rows without valid horizon data
    relevant_columns = ["soilHorizon", "rfvDepth", "lab_Color"]
    soil_df_slice = soil_df.dropna(how="all", subset=relevant_columns)

    if soil_df_slice.empty:
        soil_df_slice = None

    if soil_df_slice is not None:
        soil_df_slice = soil_df_slice.reset_index(drop=True)

        # Create index list of soil slices where user data exists
        pedon_slice_index = [
            j
            for i in range(len(soil_df_slice))
            for j in range(int(soil_df_slice.top[i]), int(soil_df_slice.bottom[i]))
        ]
        pedon_slice_index = [x for x in pedon_slice_index if x < 200]

        if bedrock is not None:
            pedon_slice_index.extend(range(bedrock, 200))

        # Convert soil properties to lists
        soilHorizon = soil_df.soilHorizon.tolist()
        rfvDepth = soil_df.rfvDepth.tolist()
        horizonDepthB = [int(x) for x in soil_df.bottom.tolist()]
        horizonDepthT = [int(x) for x in soil_df.top.tolist()]
        lab_Color = soil_df.lab_Color

        # Generate user specified percent clay, sand, and rfv distributions
        spt = [getSand(sh) for sh in soilHorizon]
        cpt = [getClay(sh) for sh in soilHorizon]
        p_cfg = [getCF_fromClass(rf) for rf in rfvDepth]

        p_sandpct_intpl = [
            spt[i]
            for i in range(len(soilHorizon))
            for _ in range(horizonDepthT[i], horizonDepthB[i])
        ]
        p_claypct_intpl = [
            cpt[i]
            for i in range(len(soilHorizon))
            for _ in range(horizonDepthT[i], horizonDepthB[i])
        ]
        p_cfg_intpl = [
            p_cfg[i]
            for i in range(len(soilHorizon))
            for _ in range(horizonDepthT[i], horizonDepthB[i])
        ]

        # Length of interpolated texture and RF depth
        p_bottom_depth = pd.DataFrame([-999, "sample_pedon", soil_df_slice.bottom.iloc[-1]]).T
        p_bottom_depth.columns = ["cokey", "compname", "bottom_depth"]

        # Pedon color data
        if not isinstance(lab_Color, pd.DataFrame):
            lab_Color = pd.DataFrame(lab_Color)
        if not lab_Color.isnull().all().all():  # Use all().all() to check the entire DataFrame
            lab_Color = lab_Color.apply(
                lambda x: [np.nan, np.nan, np.nan] if x.isnull().all() else x, axis=1
            )
            p_lab_intpl = [
                lab_Color.iloc[i].tolist()
                for i in range(len(lab_Color))
                for _ in range(horizonDepthT[i], horizonDepthB[i])
            ]
            p_lab_intpl_list = [item[0] for item in p_lab_intpl]  # Access the inner list
            p_lab_intpl = pd.DataFrame(p_lab_intpl_list, columns=["L", "A", "B"]).reset_index(
                drop=True
            )
        else:
            lab_Color = lab_Color.dropna()  # Remove rows where all elements are None
            p_lab_intpl = pd.DataFrame(
                np.nan, index=np.arange(200), columns=["L", "A", "B"]
            ).reset_index(drop=True)

        # Adjust depth interval for each dataset
        p_sandpct_intpl = adjust_depth_interval(p_sandpct_intpl)
        p_claypct_intpl = adjust_depth_interval(p_claypct_intpl)
        p_cfg_intpl = adjust_depth_interval(p_cfg_intpl)
        p_lab_intpl = adjust_depth_interval(p_lab_intpl)

        # Construct final dataframe with adjusted data
        p_compname = pd.Series("sample_pedon", index=np.arange(len(p_sandpct_intpl)))
        p_hz_data = pd.concat(
            [p_compname, p_sandpct_intpl, p_claypct_intpl, p_cfg_intpl, p_lab_intpl], axis=1
        )
        p_hz_data.columns = [
            "compname",
            "sandpct_intpl",
            "claypct_intpl",
            "rfv_intpl",
            "l",
            "a",
            "b",
        ]

        # Clean up the final data
        p_hz_data = p_hz_data.loc[:, ~p_hz_data.isnull().all()]
        p_hz_data = p_hz_data[p_hz_data.index.isin(pedon_slice_index)]

        # List of user entered variables
        p_hz_data_names = p_hz_data.columns.tolist()

    else:
        # Initialize primary data containers to default or empty values
        p_hz_data = None

        # Initialize interpolated soil property lists
        p_sandpct_intpl = []
        p_claypct_intpl = []
        p_cfg_intpl = []

        # Initialize lab interpolation data with NaNs
        p_lab_intpl = pd.DataFrame(np.nan, index=np.arange(1), columns=np.arange(3))

        # Set default bottom depth data
        if bedrock is not None:
            p_bottom_depth = pd.DataFrame([-999, "sample_pedon", bedrock]).T
        else:
            p_bottom_depth = pd.DataFrame([-999, "sample_pedon", 0]).T
        p_bottom_depth.columns = ["cokey", "compname", "bottom_depth"]

    if pElev is None:
        try:
            elev_data = get_elev_data(lon, lat)

            # Extract elevation value and round it to 3 decimal places
            pElev = round(
                elev_data["USGS_Elevation_Point_Query_Service"]["Elevation_Query"]["Elevation"], 3
            )
        except Exception as err:
            print(f"Error fetching elevation data: {err}")
            pElev = None

    # Compute text completeness
    p_sandpct_intpl = [x for x in p_sandpct_intpl if x is not None and x == x]
    text_len = len(p_sandpct_intpl)
    text_thresholds = [1, 10, 20, 50, 70, 100]
    text_scores = [3, 8, 15, 25, 30, 35, 40]
    text_comp = compute_soilid_data_completeness(text_len, text_thresholds, text_scores)

    # Compute rf completeness
    p_cfg_intpl = [x for x in p_cfg_intpl if x is not None and x == x]
    rf_len = len(p_cfg_intpl)
    rf_thresholds = [1, 10, 20, 50, 70, 100, 120]
    rf_scores = [3, 6, 10, 15, 20, 23, 25]
    rf_comp = compute_soilid_data_completeness(rf_len, rf_thresholds, rf_scores)

    # Compute lab completeness
    p_lab_intpl = [x for x in p_lab_intpl if x is not None and x == x]
    lab_len = len(p_lab_intpl)
    lab_thresholds = [1, 10, 20, 50, 70, 100, 120]
    lab_scores = [1, 3, 6, 9, 12, 14, 15]
    lab_comp = compute_soilid_data_completeness(lab_len, lab_thresholds, lab_scores)

    # Compute slope and crack completeness
    slope_comp = 15 if pSlope is not None else 0
    crack_comp = 5 if cracks is not None else 0

    # Compute total data completeness
    data_completeness = slope_comp + crack_comp + text_comp + rf_comp + lab_comp

    # Generate completeness message
    missing_data = []
    if text_comp < 40:
        missing_data.append("soil texture")
    if rf_comp < 25:
        missing_data.append("soil rock fragments")
    if lab_comp < 15:
        missing_data.append("soil color")
    if slope_comp < 15:
        missing_data.append("slope")
    if crack_comp < 5:
        missing_data.append("soil cracking")

    if missing_data:
        missing_text = ", ".join(missing_data)
        text_completeness = (
            f"To improve predictions, complete data entry for: {missing_text} and re-sync."
        )
    else:
        text_completeness = "SoilID data entry for this site is complete."

    # -------------------------------------------------------------------------------------------
    # Load in component data from soilIDList
    if plot_id is None:
        # Reading from file
        soilIDRank_output_pd = pd.read_csv(config.SOIL_ID_RANK_PATH)
        mucompdata_pd = pd.read_csv(config.SOIL_ID_PROB_PATH)
        record_id = None
    else:
        # Read from database
        modelRun = load_model_output(plot_id)
        if modelRun:
            record_id = modelRun[0]
            soilIDRank_output_pd = pd.read_csv(io.StringIO(modelRun[2]))
            mucompdata_pd = pd.read_csv(io.StringIO(modelRun[3]))
        else:
            print("Cannot find a plot with this ID")

    # Modify mucompdata_pd DataFrame
    # mucompdata_pd = process_site_data(mucompdata_pd)

    # Create soil depth DataFrame and subset component depths based on max user
    # depth if no bedrock specified

    comp_max_depths = mucompdata_pd[["cokey", "compname", "comp_max_bottom"]]
    comp_max_depths.columns = ["cokey", "compname", "bottom_depth"]
    slices_of_soil = pd.concat([p_bottom_depth, comp_max_depths], axis=0).reset_index(drop=True)
    compnames = mucompdata_pd[["compname", "compname_grp"]]

    # Generate a matrix storing a flag describing soil (1) vs. non-soil (0) at each slice
    # note that this will truncate a profile to the max depth of actual data

    # Determine the maximum depth based on bedrock and user input
    if bedrock is None:
        max_depth = min(p_bottom_depth.bottom_depth.values[0], 200)
    else:
        max_depth = 200

    # Truncate depths in slices_of_soil that exceed max_depth
    slices_of_soil.loc[slices_of_soil.bottom_depth > max_depth, "bottom_depth"] = max_depth

    # Initialize the soil_matrix
    soil_matrix = pd.DataFrame(
        np.nan, index=np.arange(max_depth), columns=np.arange(len(slices_of_soil))
    )

    # Populate the soil_matrix
    for i, bottom_depth in enumerate(slices_of_soil.bottom_depth):
        # Check if the bottom_depth is less than max_depth
        if bottom_depth < max_depth:
            soil_matrix.iloc[:bottom_depth, i] = 1
            soil_matrix.iloc[bottom_depth:, i] = 0
        else:
            soil_matrix.iloc[:, i] = 1

    # Check if user has entered horizon data
    if p_hz_data.empty or p_bottom_depth.bottom_depth.le(0).any():
        soilIDRank_output_pd = None
    else:
        # Subset component soil properties to match user measured properties
        soilIDRank_output_pd = soilIDRank_output_pd[p_hz_data_names]

        # Subset soil_matrix to user measured slices
        soil_matrix = soil_matrix.loc[pedon_slice_index]

    # Horizon Data Similarity
    if soilIDRank_output_pd is not None:
        groups = [group for _, group in soilIDRank_output_pd.groupby(["compname"], sort=False)]

        Comp_Rank_Status = []
        Comp_Missing_Status = []
        Comp_name = []

        for group in groups:
            data_subgroup = group.drop(columns="compname")
            all_nan = data_subgroup.isnull().all().all()
            any_nan = data_subgroup.isnull().all().any()

            if all_nan:
                Comp_Rank_Status.append("Not Ranked")
                Comp_Missing_Status.append("No Data")
            elif any_nan:
                Comp_Rank_Status.append("Ranked")
                Comp_Missing_Status.append("Missing Data")
            else:
                Comp_Rank_Status.append("Ranked")
                Comp_Missing_Status.append("Data Complete")

            Comp_name.append(group["compname"].unique()[0])

        # Consolidate the results into a DataFrame
        Rank_Filter = pd.DataFrame(
            {
                "compname": Comp_name,
                "rank_status": Comp_Rank_Status,
                "missing_status": Comp_Missing_Status,
            }
        )

        # Horizon Data Matrix

        # Subset depth intervals to match user measured intervals
        horz_vars = [p_hz_data]
        horz_vars.extend([group.reset_index(drop=True).loc[pedon_slice_index] for group in groups])

        # Calculate similarity for each depth slice
        dis_mat_list = []
        for (
            i
        ) in (
            soil_matrix.index
        ):  # i should be an index of p_hz_data depth slices, e.g. if user only enters
            # 100-120cm data, then i = 100:120
            slice_data = [horz.loc[i] for horz in horz_vars]
            sliceT = pd.concat(slice_data, axis=1).T
            """
            Not all depth slices have the same user recorded data. Here we filter out data columns
            with missing data and use that to subset the component data.
            If certain components are missing lots of data and the filering results in less than 2
            soil properties, than we filter out data columns with missing USER data and components
            with missing data will later be assigned the max dissimilarity across all horizons
            """
            # Filter columns based on available data
            if bedrock is None or (bedrock is not None and i < bedrock):
                sample_pedon_slice_vars = (
                    sliceT.dropna(axis="columns").drop(["compname"], axis=1).columns.tolist()
                )
                if len(sample_pedon_slice_vars) < 2:
                    sample_pedon_slice_vars = (
                        sliceT[sliceT["compname"] == "sample_pedon"]
                        .dropna(axis="columns")
                        .drop(["compname"], axis=1)
                        .columns.tolist()
                    )
                sliceT = sliceT[sample_pedon_slice_vars]

            D = gower_distances(sliceT)  # Equal weighting given to all soil variables
            dis_mat_list.append(D)

        # Determine if any components have all NaNs at every slice
        dis_mat_nan_check = np.ma.MaskedArray(dis_mat_list, mask=np.isnan(dis_mat_list))
        D_check = np.ma.average(dis_mat_nan_check, axis=0)
        Rank_Filter["rank_status"] = [
            "Not Ranked" if np.ma.is_masked(x) else "Ranked" for x in D_check[0][1:]
        ]

        # Calculate maximum dissimilarity
        dis_max_slice = [
            np.nanmax(matrix) if not np.isnan(matrix).all() else np.nan for matrix in dis_mat_list
        ]
        dis_max = np.nanmax(dis_max_slice)
        dis_max_slice = [dis_max if np.isnan(x) else x for x in dis_max_slice]

        # Apply depth weight
        depth_weight = np.concatenate((np.repeat(0.2, 20), np.repeat(1.0, 180)), axis=0)
        depth_weight = depth_weight[pedon_slice_index]

        # Infill Nan data

        # Update dis_mat_list using numpy operations
        for i, dis_mat in enumerate(dis_mat_list):
            soil_slice = soil_matrix.iloc[i, :]

            # Identify where NaN values exist and where the corresponding soil_slice is 1
            nan_and_soil_slice_is_one = np.isnan(dis_mat) & np.isin(
                np.arange(dis_mat.shape[1]), np.where(soil_slice == 1)[0]
            )

            # Identify where NaN values exist and both corresponding values in soil_slice are 0
            rows, cols = np.where(np.isnan(dis_mat))
            both_zero_rows_cols = [
                (row, col)
                for row, col in zip(rows, cols)
                if soil_slice[row] == 0 and soil_slice[col] == 0
            ]

            # Assign max dissimilarity or 0 based on conditions
            dis_mat[nan_and_soil_slice_is_one] = dis_max
            for row, col in both_zero_rows_cols:
                dis_mat[row, col] = 0

            dis_mat_list[i] = dis_mat

        # Weighted average of depth-wise dissimilarity matrices
        dis_mat_list = np.ma.MaskedArray(dis_mat_list, mask=np.isnan(dis_mat_list))
        D_sum = (
            np.ma.average(dis_mat_list, axis=0, weights=depth_weight)
            if depth_weight is not None
            else np.ma.average(dis_mat_list, axis=0)
        )
        D_sum = np.ma.filled(D_sum, fill_value=np.nan)
        D_horz = 1 - D_sum

    else:
        D_horz = None

    # ---Site Data Similarity---

    # Initialize variables for site similarity
    p_slope = pd.DataFrame(["sample_pedon", pSlope, pElev]).T
    p_slope.columns = ["compname", "slope_r", "elev_r"]

    # Check conditions to determine the data columns and feature weights
    if (pSlope is not None) and (p_bottom_depth.bottom_depth.any() > 0):
        D_site = compute_site_similarity(
            p_slope,
            mucompdata_pd,
            slices_of_soil,
            ["slope_r", "elev_r", "bottom_depth"],
            feature_weight=np.array([1.0, 0.5, 0.5]),
        )
    else:
        D_site = compute_site_similarity(
            p_slope, mucompdata_pd, slices_of_soil, feature_weight=np.array([1.0, 0.5])
        )

    # Adjust the distances and apply weight
    site_wt = 0.5
    D_site = (1 - D_site) * site_wt

    # Create the D_final dataframe based on the availability of D_horz and D_site data

    # When both D_horz and D_site are available
    if D_horz is not None and D_site is not None:
        D_site_hz = np.sum([D_site, D_horz], axis=0) / (1 + site_wt)
        D_final = pd.concat(
            [compnames, pd.Series(D_site_hz[0][1:]), pd.Series(np.repeat(1.0, len(compnames)))],
            axis=1,
        )

    # When only D_horz is available
    elif D_horz is not None:
        D_final = pd.concat(
            [compnames, pd.Series(D_horz[0][1:]), pd.Series(np.repeat(1.0, len(compnames)))], axis=1
        )

    # When only D_site is available
    elif D_site is not None:
        D_final = pd.concat(
            [compnames, pd.Series(D_site[0][1:]), pd.Series(np.repeat(1.0, len(compnames)))], axis=1
        )
        # Set rank status to 'Ranked with site data'
        Rank_Filter = pd.concat(
            [
                mucompdata_pd.compname,
                pd.Series(np.tile(["Ranked with site data"], len(mucompdata_pd))),
                pd.Series(np.tile(["Site data only"], len(mucompdata_pd))),
            ],
            axis=1,
        )
        Rank_Filter.columns = ["compname", "rank_status", "missing_status"]

    # When neither D_horz nor D_site is available
    else:
        D_final = pd.concat(
            [
                compnames,
                pd.Series(np.repeat(0.0, len(compnames))),
                pd.Series(np.repeat(0.0, len(compnames))),
            ],
            axis=1,
        )
        # Set rank status to 'Ranked with location data'
        Rank_Filter = pd.concat(
            [
                mucompdata_pd.compname,
                pd.Series(np.tile(["Ranked with location data"], len(mucompdata_pd))),
                pd.Series(np.tile(["Location data only"], len(mucompdata_pd))),
            ],
            axis=1,
        )
        Rank_Filter.columns = ["compname", "rank_status", "missing_status"]

    # Setting the columns for D_final dataframe
    D_final.columns = ["compname", "compname_grp", "Score_Data", "data_weight"]

    # Assigning the D_horz and D_site values to the D_final dataframe
    D_final["D_horz"] = np.nan if D_horz is None else D_horz[0][1:]
    D_final["D_site"] = np.nan if D_site is None else D_site[0][1:]

    # Refactoring the code for sorting, reindexing, and ranking the Data-only score

    # Sort and rank the components within each group
    soilIDList_data = []
    for _, group in D_final.groupby(["compname_grp"], sort=False):
        # Sort by score, and then by compname
        group = group.sort_values(by=["Score_Data", "compname"], ascending=[False, True])

        # The top component in each group gets a True rank, others get False
        group["soilID_rank_data"] = [True if i == 0 else False for i in range(len(group))]

        soilIDList_data.append(group)

    # Concatenate the sorted and ranked groups
    D_final = pd.concat(soilIDList_data).reset_index(drop=True)

    # Merge with the Rank_Filter data
    D_final = pd.merge(D_final, Rank_Filter, on="compname", how="left")

    # Assigning rank based on the soilID rank and rank status
    rank_id = 1
    Rank_Data = []
    for idx, row in D_final.iterrows():
        if not row["soilID_rank_data"]:
            Rank_Data.append("Not Displayed")
        elif row["rank_status"] == "Not Ranked":
            Rank_Data.append("Not ranked")
        else:
            Rank_Data.append(str(rank_id))
            rank_id += 1

    D_final["Rank_Data"] = Rank_Data
    """
    Code options for production API/testing output
    # ----------------------------------------------------------------
    #Data output for testing
    D_final_loc = pd.merge(D_final, mucompdata_pd[['compname', 'cokey', 'mukey',
    'distance_score', 'distance_score_norm', 'clay', 'taxorder', 'taxsubgrp', 'OSD_text_int',
    'OSD_rfv_int', 'data_source', 'Rank_Loc', 'majcompflag', 'comppct_r', 'distance',
    'nirrcapcl', 'nirrcapscl', 'nirrcapunit', 'irrcapcl', 'irrcapscl', 'irrcapunit',
    'ecoclassid_update', 'ecoclassname']], on='compname', how='left')
    """
    # Refactoring the code for data output

    # Merge D_final with additional data from mucompdata_pd
    D_final_loc = pd.merge(
        D_final,
        mucompdata_pd[
            [
                "compname",
                "cokey",
                "distance_score",
                "distance_score_norm",
                "clay",
                "taxorder",
                "taxsubgrp",
                "OSD_text_int",
                "OSD_rfv_int",
                "data_source",
                "Rank_Loc",
            ]
        ],
        on="compname",
        how="left",
    )

    # If Score_Data is NaN, assign 0 to data_weight
    D_final_loc.loc[D_final_loc["Score_Data"].isnull(), "data_weight"] = 0

    # Calculate the final score incorporating the location score
    location_weight = 1

    # Check if both D_horz and D_site are None
    if D_horz is None and D_site is None:
        Score_Data_Loc = [0.0 for _ in range(len(D_final_loc))]
    else:
        # Scale location and data scores for equal weighting
        D_final_loc["Score_Data_scale"] = D_final_loc["Score_Data"] / np.nanmax(
            D_final_loc["Score_Data"]
        )
        D_final_loc["distance_score_scale"] = D_final_loc["distance_score"] / np.nanmax(
            D_final_loc["distance_score"]
        )

        # Calculate the combined score
        Score_Data_Loc = (D_final_loc["Score_Data_scale"] + D_final_loc["distance_score_scale"]) / (
            D_final_loc["data_weight"] + location_weight
        )
        Score_Data_Loc /= np.nanmax(Score_Data_Loc)

    # Assign the final combined score to the dataframe
    D_final_loc["Score_Data_Loc"] = Score_Data_Loc

    # Rule-based code to identify vertisols or soils with vertic properties

    # Identify vertisols based on cracks, clay texture, and taxonomic presence of "ert"
    # Compute the condition for rows that meet the criteria
    condition = (
        cracks
        & (D_final_loc["clay"] == "Yes")
        & (
            D_final_loc["taxorder"].str.contains("ert", case=False)
            | D_final_loc["taxsubgrp"].str.contains("ert", case=False)
        )
        & D_final_loc["soilID_rank_data"]
    )

    # Sum the number of components that meet the criteria
    vert = condition.sum()

    # If only one component meets these criteria, assign weight of 1 to that component
    if vert == 1:
        D_final_loc.loc[condition, "Score_Data_Loc"] = 1.001

    # Sorting and reindexing of final dataframe based on component groups
    soilIDList_out = []

    for _, group in D_final_loc.groupby("compname_grp", sort=False):
        group = group.sort_values("Score_Data_Loc", ascending=False).reset_index(drop=True)
        group["soilID_rank_final"] = [True if idx == 0 else False for idx in range(len(group))]
        soilIDList_out.append(group)

    # Concatenate the list of dataframes
    D_final_loc = pd.concat(soilIDList_out)

    # Sort dataframe based on Score_Data_Loc and compname
    D_final_loc = D_final_loc.sort_values(
        ["Score_Data_Loc", "compname"], ascending=[False, True]
    ).reset_index(drop=True)

    # Create a Rank_Data_Loc column
    rank_id = 1
    Rank_DataLoc = []

    for i, row in D_final_loc.iterrows():
        if not row["soilID_rank_final"]:
            Rank_DataLoc.append("Not Displayed")
        elif row["rank_status"] == "Not Ranked":
            Rank_DataLoc.append("Not ranked")
        else:
            Rank_DataLoc.append(str(rank_id))
            rank_id += 1

    D_final_loc["Rank_Data_Loc"] = Rank_DataLoc

    # Sort dataframe based on soilID_rank_final and Score_Data_Loc
    D_final_loc = D_final_loc.sort_values(
        ["soilID_rank_final", "Score_Data_Loc"], ascending=[False, False]
    ).reset_index(drop=True)

    # Uncomment code for testing output
    """
    # ----------------------------------------------------------------
    # Data formatting for testing

    # # Update LCC_I column
    D_final_loc['LCC_I'] = np.where(
        (D_final_loc['irrcapcl'] == 'nan') | (D_final_loc['irrcapscl'] == 'nan'),
        None, D_final_loc['irrcapcl'] + "-" + D_final_loc['irrcapscl']
    )

    # Update LCC_NI column
    D_final_loc['LCC_NI'] = np.where(
        (D_final_loc['nirrcapcl'] == 'nan') | (D_final_loc['nirrcapscl'] == 'nan'),
        None,
        D_final_loc['nirrcapcl'] + "-" + D_final_loc['nirrcapscl']
    )
    # ----------------------------------------------------------------
    """

    # Replace NaN values in the specified columns with 0.0
    D_final_loc[
        [
            "Score_Data",
            "D_horz",
            "D_site",
            "Score_Data_Loc",
            "distance_score",
            "distance_score_norm",
        ]
    ] = D_final_loc[
        [
            "Score_Data",
            "D_horz",
            "D_site",
            "Score_Data_Loc",
            "distance_score",
            "distance_score_norm",
        ]
    ].fillna(
        0.0
    )

    # Adjust the 'Score_Data_Loc' column based on 'data_completeness'
    min_scaling_factor = 0.25 if data_completeness < 25 else float(data_completeness) / 100
    D_final_loc["Score_Data_Loc"] *= min_scaling_factor

    # Construct the output format
    Rank = [
        {
            "name": row.compname.capitalize(),
            "component": row.compname_grp.capitalize(),
            "componentID": row.cokey,
            "score_data_loc": (
                "" if row.missing_status == "Location data only" else round(row.Score_Data_Loc, 3)
            ),
            "rank_data_loc": (
                "" if row.missing_status == "Location data only" else row.Rank_Data_Loc
            ),
            "score_data": (
                "" if row.missing_status == "Location data only" else round(row.Score_Data, 3)
            ),
            "rank_data": "" if row.missing_status == "Location data only" else row.Rank_Data,
            "score_loc": round(row.distance_score_norm, 3),
            "rank_loc": row.Rank_Loc,
            "componentData": row.missing_status,
        }
        for _, row in D_final_loc.iterrows()
    ]

    output_data = {
        "metadata": {
            "location": "us",
            "model": "v2",
            "dataCompleteness": {"score": data_completeness, "text": text_completeness},
        },
        "soilRank": Rank,
    }

    # If 'record_id' is provided, save the output data
    if record_id is not None:
        model_version = 3
        save_rank_output(record_id, model_version, json.dumps(output_data))

    return output_data


# Generate data completeness score
def compute_soilid_data_completeness(length, thresholds, scores):
    for thres, score in zip(thresholds, scores):
        if length <= thres:
            return score
    return scores[-1]


def adjust_depth_interval(data, target_length=200):
    """Adjusts the depth interval of user data."""

    # Convert input to a DataFrame
    if isinstance(data, list):
        data = pd.DataFrame(data)
    elif isinstance(data, pd.Series):
        data = data.to_frame()

    # Ensure data is a DataFrame at this point
    if not isinstance(data, pd.DataFrame):
        raise TypeError("Data must be a list, Series, or DataFrame")

    length = len(data)

    if length > target_length:
        # Truncate data if it exceeds the target length
        data = data.iloc[:target_length]
    elif length < target_length:
        # Extend data if it's shorter than the target length
        add_length = target_length - length
        add_data = pd.DataFrame(np.nan, index=np.arange(add_length), columns=data.columns)
        data = pd.concat([data, add_data])

    data.reset_index(drop=True, inplace=True)
    return data


# Helper function to update dataframes based on depth conditions
def update_intpl_data(
    df, col_names, values, very_bottom, OSD_depth_add, OSD_depth_remove, OSD_max_bottom_int
):
    if OSD_depth_add:
        layer_add = very_bottom - OSD_max_bottom_int
        pd_add = pd.DataFrame([values] * layer_add, columns=col_names)
        df = pd.concat([df.loc[: OSD_max_bottom_int - 1], pd_add], axis=0).reset_index(drop=True)
    elif OSD_depth_remove:
        df = df.loc[:very_bottom].reset_index(drop=True)
    return df


def rename_simulated_soil_profile_columns(df, soil_property_columns, depth):
    new_column_names = {}
    for col in soil_property_columns:
        new_column_names[col] = f"{col}_{depth}"
    df.rename(columns=new_column_names, inplace=True)


# calculate AWC for ROI
def calculate_aws(df, quantile):
    total = (df[quantile] * df["depth"] * df["n"]).sum()
    return pd.DataFrame({f"aws{quantile}_100": [total]})


# Creates a new soil horizon layer row in the soil horizon table
def create_new_layer(row, hzdept, hzdepb):
    return pd.DataFrame(
        {
            "cokey": row["cokey"],
            "hzdept_r": hzdepb,
            "hzdepb_r": hzdept,
            "chkey": row["chkey"],
            "hzname": None,
            "sandtotal_r": np.nan,
            "silttotal_r": np.nan,
            "claytotal_r": np.nan,
            "total_frag_volume": np.nan,
            "CEC": np.nan,
            "pH": np.nan,
            "EC": np.nan,
            "lep_r": np.nan,
            "comppct_r": row["comppct_r"],
            "compname": row["compname"],
            "slope_r": np.nan,
            "texture": None,
        },
        index=[0],
    )


# Creates a new row entry in the OSD (Official Series Description) soil horizon table
def create_new_layer_osd(row, top, bottom):
    """Create a new layer with specified top and bottom depths."""
    new_row = row.copy()
    new_row["top"] = top
    new_row["bottom"] = bottom
    for col in [
        "hzname",
        "texture_class",
        "cf_class",
        "matrix_dry_color_hue",
        "matrix_dry_color_value",
        "matrix_dry_color_chroma",
    ]:
        new_row[col] = None
    for col in [
        "r",
        "g",
        "b",
        "total_frag_volume",
        "claytotal_r",
        "sandtotal_r",
    ]:
        new_row[col] = np.nan
    return new_row<|MERGE_RESOLUTION|>--- conflicted
+++ resolved
@@ -741,16 +741,10 @@
     awc["top"] = sim_data_df["hzdept_r"]
     awc["bottom"] = sim_data_df["hzdepb_r"]
     awc["compname_grp"] = sim_data_df["compname_grp"]
-<<<<<<< HEAD
 
     awc_grouped = awc.groupby(["top"])
     data_len_depth = awc_grouped.apply(
         lambda x: pd.DataFrame({"depth_len": [len(x)]}, index=[x.name]), include_groups=False
-=======
-    awc_grouped = awc.groupby(["top"])
-    data_len_depth = awc_grouped.apply(
-        lambda x: pd.DataFrame({"depth_len": [len(x)]}, index=[x.name]), include_groups=True
->>>>>>> de5d656b
     )
 
     awc = awc.merge(data_len_depth, on="top", how="left")
@@ -767,11 +761,7 @@
                 "n": len(x) / x["depth_len"].iloc[0],
             }
         ),
-<<<<<<< HEAD
         include_groups=False,
-=======
-        include_groups=True,
->>>>>>> de5d656b
     ).reset_index(level=[0, 1])
 
     # Pivoting the DataFrame
@@ -1094,19 +1084,6 @@
                                 ignore_index=True,
                             )
 
-<<<<<<< HEAD
-=======
-                    # Explicitly cast group_sorted to match the data type of group before assignment
-                    if group_sorted.dtypes.equals(group.dtypes):
-                        group[:] = group_sorted
-                    else:
-                        # Assuming group is a DataFrame and needs to retain its structure
-                        for col in group_sorted:
-                            if col in group.columns:
-                                group_sorted[col] = group_sorted[col].astype(group.dtypes[col])
-                        group[:] = group_sorted
-
->>>>>>> de5d656b
                     # Initialize flags to indicate if OSD depth adjustment is needed
                     OSD_depth_add = False
                     OSD_depth_remove = False
