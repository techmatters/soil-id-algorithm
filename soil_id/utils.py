--- conflicted
+++ resolved
@@ -25,10 +25,7 @@
 import geopandas as gpd
 import numpy as np
 import pandas as pd
-<<<<<<< HEAD
 import pyproj
-=======
->>>>>>> 22eccb58
 from numpy.linalg import cholesky
 from osgeo import ogr
 from pyproj import CRS
@@ -1838,10 +1835,6 @@
 
 
 def pedon_color(lab_Color, top, bottom):
-<<<<<<< HEAD
-
-=======
->>>>>>> 22eccb58
     pedon_l, pedon_a, pedon_b = (
         lab_Color.iloc[:, 0],
         lab_Color.iloc[:, 1],
