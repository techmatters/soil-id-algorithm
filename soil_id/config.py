# Copyright © 2024 Technology Matters
#
# This program is free software: you can redistribute it and/or modify
# it under the terms of the GNU Affero General Public License as published
# by the Free Software Foundation, either version 3 of the License, or
# (at your option) any later version.
#
# This program is distributed in the hope that it will be useful,
# but WITHOUT ANY WARRANTY; without even the implied warranty of
# MERCHANTABILITY or FITNESS FOR A PARTICULAR PURPOSE. See the
# GNU Affero General Public License for more details.
#
# You should have received a copy of the GNU Affero General Public License
# along with this program. If not, see https://www.gnu.org/licenses/.
<<<<<<< HEAD
from dotenv import load_dotenv

load_dotenv(dotenv_path="/mnt/c/Users/jmaynard/Documents/GitHub/soil-id-algorithm/soil_id/.env")

=======
>>>>>>> 22eccb58
import os
import tempfile

from platformdirs import user_cache_dir

DATA_PATH = os.environ.get("DATA_PATH", "Data")

# Numpy seeding
RANDOM_SEED = os.environ.get("RANDOM_SEED", 19)

# Output
APP_NAME = os.environ.get("APP_NAME", "org.terraso.soilid")
TEMP_DIR = tempfile.TemporaryDirectory()
CACHE_DIR = user_cache_dir(APP_NAME)
OUTPUT_PATH = TEMP_DIR.name
SOIL_ID_RANK_PATH = f"{OUTPUT_PATH}/soil_id_rank.csv"
SOIL_ID_PROB_PATH = f"{OUTPUT_PATH}/soil_id_cond_prob.csv"
REQUESTS_CACHE_PATH = f"{CACHE_DIR}/requests_cache"

# Determines if in/out of US
US_AREA_PATH = f"{DATA_PATH}/SoilID_US_Areas.shp"

# US Soil ID
STATSGO_PATH = f"{DATA_PATH}/gsmsoilmu_a_us.shp"
MUNSELL_RGB_LAB_PATH = f"{DATA_PATH}/LandPKS_munsell_rgb_lab.csv"

# Global Soil ID
HWSD_PATH = f"{DATA_PATH}/HWSD_global_noWater_no_country.shp"
WISE_PATH = f"{DATA_PATH}/wise30sec_poly_simp_soil.shp"

# Database
DB_NAME = os.environ.get("DB_NAME", "terraso_backend")
DB_HOST = os.environ.get("DB_HOST")
DB_USERNAME = os.environ.get("DB_USERNAME")
DB_PASSWORD = os.environ.get("DB_PASSWORD")<|MERGE_RESOLUTION|>--- conflicted
+++ resolved
@@ -12,13 +12,6 @@
 #
 # You should have received a copy of the GNU Affero General Public License
 # along with this program. If not, see https://www.gnu.org/licenses/.
-<<<<<<< HEAD
-from dotenv import load_dotenv
-
-load_dotenv(dotenv_path="/mnt/c/Users/jmaynard/Documents/GitHub/soil-id-algorithm/soil_id/.env")
-
-=======
->>>>>>> 22eccb58
 import os
 import tempfile
 
