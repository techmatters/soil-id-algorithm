--- conflicted
+++ resolved
@@ -240,17 +240,10 @@
 
     # Group data by cokey for texture
     muhorzdata_group_cokey = list(muhorzdata_pd.groupby("cokey", sort=False))
-<<<<<<< HEAD
-    pd.set_option('display.max_rows', None)
-    pd.set_option('display.max_columns', None)
-    pd.set_option('display.width', None)
-    pd.set_option('display.max_colwidth', None)
-=======
     pd.set_option("display.max_rows", None)
     pd.set_option("display.max_columns", None)
     pd.set_option("display.width", None)
     pd.set_option("display.max_colwidth", None)
->>>>>>> 22eccb58
 
     # Initialize lists for storing data
     getProfile_cokey = []
@@ -502,13 +495,9 @@
     ]
     for idx, lst in enumerate(lists_to_reorder):
         if len(lst) < max(mucomp_index) + 1:
-<<<<<<< HEAD
-            print(f"List at index {idx} is too short: len={len(lst)}, max index in mucomp_index={max(mucomp_index)}")
-=======
             print(
                 f"List at index {idx} is too short: len={len(lst)}, max index in mucomp_index={max(mucomp_index)}"
             )
->>>>>>> 22eccb58
     reordered_lists = [[lst[i] for i in mucomp_index] for lst in lists_to_reorder]
 
     # Destructuring reordered lists for clarity
@@ -619,7 +608,6 @@
 
     # Drop rows where all values are NaN
     soil_df.dropna(how="all", inplace=True)
-<<<<<<< HEAD
 
     # Replace NaNs with None for consistency
     # soil_df.fillna(value=None, inplace=True)
@@ -638,26 +626,6 @@
     relevant_columns = ["soilHorizon", "rfvDepth", "lab_Color"]
     soil_df_slice = soil_df.dropna(how="all", subset=relevant_columns)
 
-=======
-
-    # Replace NaNs with None for consistency
-    # soil_df.fillna(value=None, inplace=True)
-
-    # Adjust the bottom depth based on bedrock depth
-    if bedrock is not None:
-        if bedrock is not soil_df.empty and soil_df["bottom"].iloc[-1] > bedrock:
-            # Find the last valid index where bottom depth is less than or equal to bedrock
-            last_valid_index = soil_df.loc[soil_df["bottom"] <= bedrock].index[-1]
-            # Filter the DataFrame up to the last valid index
-            soil_df = soil_df.loc[:last_valid_index].copy()
-            # Set the bottom depth of the last row to the bedrock depth
-            soil_df.at[last_valid_index, "bottom"] = bedrock
-
-    # Filter out rows without valid horizon data
-    relevant_columns = ["soilHorizon", "rfvDepth", "lab_Color"]
-    soil_df_slice = soil_df.dropna(how="all", subset=relevant_columns)
-
->>>>>>> 22eccb58
     if soil_df_slice.empty:
         soil_df_slice = None
 
@@ -811,7 +779,6 @@
 
         # Create lists to store component statuses
         Comp_Rank_Status, Comp_Missing_Status, Comp_name = [], [], []
-<<<<<<< HEAD
 
         # Check component status
         for group in cokey_groups:
@@ -846,51 +813,11 @@
 
         dis_mat_list = []
 
-        for (
-            depth
-        ) in (
-=======
-
-        # Check component status
-        for group in cokey_groups:
-            subset_group = group[p_hz_data_names].drop(columns="compname")
-            if subset_group.isnull().values.all():
-                Comp_Rank_Status.append("Not Ranked")
-                Comp_Missing_Status.append("No Data")
-            else:
-                Comp_Rank_Status.append("Ranked")
-                Comp_Missing_Status.append(
-                    "Missing Data" if subset_group.isnull().values.any() else "Data Complete"
-                )
-            Comp_name.append(group["compname"].unique()[0])
-
-        Rank_Filter = pd.DataFrame(
-            {
-                "compname": Comp_name,
-                "rank_status": Comp_Rank_Status,
-                "missing_status": Comp_Missing_Status,
-            }
-        )
-
-        # Horizon Data Matrix
-
-        # Subset depth intervals to match user measured intervals
-        horz_vars = [p_hz_data]
-        for i in range(len(cokey_groups)):
-            horz_vars_temp = cokey_groups[i]
-            horz_vars_temp = horz_vars_temp.reset_index(drop=True)
-            horz_vars_temp = horz_vars_temp[horz_vars_temp.index.isin(pedon_slice_index)]
-            horz_vars.append(horz_vars_temp)
-
-        dis_mat_list = []
-
         for depth in (
->>>>>>> 22eccb58
             soil_matrix.index
         ):  # depth represents a user-recorded depth slice (e.g. 100, 101, …, 120)
             # Gather the slice from each horizon variable
             slice_list = [horizon.loc[depth] for horizon in horz_vars]
-<<<<<<< HEAD
 
             # Concatenate slices horizontally then transpose so that each row is one component's data
             slice_df = pd.concat(slice_list, axis=1).T
@@ -902,19 +829,6 @@
                     slice_df.dropna(axis="columns").drop("compname", axis=1).columns.tolist()
                 )
 
-=======
-
-            # Concatenate slices horizontally then transpose so that each row is one component's data
-            slice_df = pd.concat(slice_list, axis=1).T
-
-            # If bedrock is specified and the depth is less than bedrock, filter out columns with missing data
-            if bedrock is not None and depth < bedrock:
-                # Get columns that are non-null after dropping compname
-                sample_vars = (
-                    slice_df.dropna(axis="columns").drop("compname", axis=1).columns.tolist()
-                )
-
->>>>>>> 22eccb58
                 # If there are fewer than 2 variables available, use the "sample_pedon" row to decide
                 if len(sample_vars) < 2:
                     sample_vars = (
@@ -1350,7 +1264,6 @@
     if not sg_out or (isinstance(sg_out, dict) and sg_out.get("status") == "unavailable"):
         logging.warning("No data returned from SoilGrids API.")
         return {"status": "unavailable"}
-<<<<<<< HEAD
 
     # 2. Extract arrays/lists of relevant data from the JSON.
     #    The new JSON structure nests data under properties -> layers -> depths.
@@ -1388,45 +1301,6 @@
         logging.warning("No bottom_depth found in the data.")
         return {"status": "unavailable"}
 
-=======
-
-    # 2. Extract arrays/lists of relevant data from the JSON.
-    #    The new JSON structure nests data under properties -> layers -> depths.
-    try:
-        layers = sg_out.get("properties", {}).get("layers", [])
-        top_depths = []
-        bottom_depths = []
-        values = []
-        names = []
-        for layer in layers:
-            prop_name = layer.get("name")
-            for depth in layer.get("depths", []):
-                depth_range = depth.get("range", {})
-                # Append the top and bottom depths
-                top_depths.append(depth_range.get("top_depth"))
-                bottom_depths.append(depth_range.get("bottom_depth"))
-                # Append the mean value (from the "values" dict)
-                mean_value = depth.get("values", {}).get("mean")
-                values.append(mean_value)
-                # Save the property name (e.g., "cec", "cfvo", "clay", etc.)
-                names.append(prop_name)
-    except Exception as e:
-        logging.error(f"Error extracting values from SoilGrids JSON: {e}")
-        return {"status": "unavailable"}
-
-    # 3. Basic checks to ensure we have enough data
-    if not top_depths or not bottom_depths or not names or not values:
-        logging.warning("Missing required depth or property data in SoilGrids response.")
-        return {"status": "unavailable"}
-
-    # In case bottom_depths is too short to do iloc[-1], handle gracefully
-    try:
-        bottom = pd.Series(bottom_depths, name="bottom_depth").iloc[-1]
-    except IndexError:
-        logging.warning("No bottom_depth found in the data.")
-        return {"status": "unavailable"}
-
->>>>>>> 22eccb58
     # 4. Convert extracted lists to DataFrames
     df_top_depth = pd.DataFrame(top_depths, columns=["top_depth"])
     df_bottom_depth = pd.DataFrame(bottom_depths, columns=["bottom_depth"])
@@ -1506,11 +1380,7 @@
             # Only handle top 3 entries (or fewer if less are returned)
             ranks_needed = min(3, len(TAXNWRB_pd))
             TAXNWRB_pd = TAXNWRB_pd.head(ranks_needed)
-<<<<<<< HEAD
-            TAXNWRB_pd.index = [f"Rank{i+1}" for i in range(ranks_needed)]
-=======
             TAXNWRB_pd.index = [f"Rank{i + 1}" for i in range(ranks_needed)]
->>>>>>> 22eccb58
         except Exception as e:
             logging.error(f"Error processing WRB classification: {e}")
             TAXNWRB_pd = pd.DataFrame(
